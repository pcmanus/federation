import {
  assert,
  arrayEquals,
  baseType,
  CompositeType,
  Field,
  FieldSelection,
  FragmentElement,
  isAbstractType,
  isCompositeType,
  isListType,
  isObjectType,
  isNamedType,
  ListType,
  NonNullType,
  ObjectType,
  Operation,
  OperationPath,
  sameOperationPaths,
  Schema,
  SchemaRootKind,
  Selection,
  SelectionSet,
  selectionSetOf,
  selectionSetOfPath,
  Type,
  Variable,
  VariableDefinition,
  VariableDefinitions,
  newDebugLogger,
  selectionOfElement,
  selectionSetOfElement,
  NamedFragments,
  operationToDocument,
  MapWithCachedArrays,
  sameType,
  FederationMetadata,
  federationMetadata,
  entitiesFieldName,
  concatOperationPaths,
  Directive,
  directiveApplicationsSubstraction,
  conditionalDirectivesInOperationPath,
  SetMultiMap,
  ERRORS,
<<<<<<< HEAD
  OperationElement,
  Concrete,
  DeferDirectiveArgs,
  setValues,
  MultiMap,
=======
  NamedFragmentDefinition,
>>>>>>> 54ff893c
} from "@apollo/federation-internals";
import {
  advanceSimultaneousPathsWithOperation,
  Edge,
  emptyContext,
  ExcludedEdges,
  FieldCollection,
  QueryGraph,
  GraphPath,
  isPathContext,
  isRootPathTree,
  OpGraphPath,
  OpPathTree,
  OpRootPathTree,
  PathContext,
  PathTree,
  RootVertex,
  Vertex,
  isRootVertex,
  ExcludedConditions,
  advanceOptionsToString,
  ConditionResolution,
  unsatisfiedConditionsResolution,
  cachingConditionResolver,
  ConditionResolver,
  addConditionExclusion,
  SimultaneousPathsWithLazyIndirectPaths,
  simultaneousPathsToString,
  SimultaneousPaths,
  terminateWithNonRequestedTypenameField,
  getLocallySatisfiableKey,
  createInitialOptions,
} from "@apollo/query-graphs";
import { stripIgnoredCharacters, print, parse, OperationTypeNode } from "graphql";
import { DeferredNode } from ".";
import { QueryPlannerConfig } from "./config";
import { QueryPlan, ResponsePath, SequenceNode, PlanNode, ParallelNode, FetchNode, trimSelectionNodes } from "./QueryPlan";

const debug = newDebugLogger('plan');

// If a query can be resolved by more than this number of plans, we'll try to reduce the possible options we'll look
// at to get it below this number to void query planning running forever.
// Note that this number is a tad arbitrary: it's a nice round number that, on my laptop, ensure query planning don't
// take more than a handful of seconds.
// Note: exported so we can have a test that explicitly requires more than this number.
export const MAX_COMPUTED_PLANS = 10000;

type CostFunction = FetchGroupProcessor<number, number>;

/**
 * Constant used during query plan cost computation to account for the base cost of doing a fetch, that is the
 * fact any fetch imply some networking cost, request serialization/deserialization, validation, ...
 *
 * The number is a little bit arbitrary, but insofar as we roughly assign a cost of 1 to a single field queried
 * (see `selectionCost` method), this can be though of as saying that resolving a single field is in general
 * a tiny fraction of the actual cost of doing a subgraph fetch.
 */
const fetchCost = 1000;

/**
 * Constant used during query plan cost computation as a multiplier to the cost of fetches made in sequences.
 *
 * This means that if 3 fetches are done in sequence, the cost of 1nd one is multiplied by this number, the
 * 2nd by twice this number, and the 3rd one by thrice this number. The goal is to heavily favor query plans
 * with the least amount of sequences, since this affect overall latency directly. The exact number is a tad
 * arbitrary however.
 */
const pipeliningCost = 100;

/**
 * Computes the cost of a Plan.
 *
 * A plan is essentially some mix of sequences and parallels of fetches. And the plan cost
 * is about minimizing both:
 *  1. The expected total latency of executing the plan. Typically, doing 2 fetches in
 *    parallel will most likely have much better latency then executing those exact same
 *    fetches in sequence, and so the cost of the latter must be greater than that of
 *    the former.
 *  2. The underlying use of resources. For instance, if we query 2 fields and we have
 *    the choice between getting those 2 fields from a single subgraph in 1 fetch, or
 *    get each from a different subgraph with 2 fetches in parallel, then we want to
 *    favor the former as just doing a fetch in and of itself has a cost in terms of
 *    resources consumed.
 *
 * Do note that at the moment, this cost is solely based on the "shape" of the plan and has
 * to make some conservative assumption regarding concrete runtime behaviour. In particular,
 * it assumes that:
 *  - all fields have the same cost (all resolvers take the same time).
 *  - that field cost is relative small compare to actually doing a subgraph fetch. That is,
 *    it assumes that the networking and other query processing costs are much higher than
 *    the cost of resolving a single field. Or to put it more concretely, it assumes that
 *    a fetch of 5 fields is probably not too different from than of 2 fields.
 */
const defaultCostFunction: CostFunction = {
  /**
   * The cost of a fetch roughly proportional to how many fields it fetches (but see `selectionCost` for more details)
   * plus some constant "premium" to account for the fact than doing each fetch is costly (and that fetch cost often
   * dwarfted the actual cost of fields resolution).
   */
  onFetchGroup: (group: FetchGroup) => (fetchCost + selectionCost(group.selection)),
  /**
   * We sum the cost of fetch groups in parallel. Note that if we were only concerned about expected latency,
   * we could instead take the `max` of the values, but as we also try to minimize general resource usage, we
   * want 2 parallel fetches with cost 1000 to be more costly than one with cost 1000 and one with cost 10,
   * so suming is a simple option.
   */
  reduceParallel: (values: number[]) => parallelCost(values),

  /**
   * For sequences, we want to heavily favor "shorter" pipelines of fetches as this directly impact the
   * expected latency of the overall plan.
   *
   * To do so, each "stage" of a sequence/pipeline gets an additional multiplier on the intrinsic cost
   * of that stage.
   */
  reduceSequence: (values: number[]) => sequenceCost(values),

  /**
   * This method exists so we can inject the necessary information for deferred block when
   * genuinely creating plan nodes. It's irrelevant to cost computation however and we just
   * return the cost of the block unchanged.
   */
  reduceDeferred(_: DeferredInfo, value: number): number {
    return value;
  },

  /**
   * It is unfortunately a bit difficult to properly compute costs for defers because in theory
   * some of the deferred blocks (the costs in `deferredValues`) can be started _before_ the full
   * `nonDeferred` part finishes (more precisely, the "structure" of query plans express the fact
   * that there is a non-deferred part and other deferred parts, but the complete dependency of
   * when a deferred part can be start is expressed through the `FetchNode.id` field, and as
   * this cost function is currently mainly based on the "structure" of query plans, we don't
   * have easy access to this info).
   *
   * Anyway, the approximation we make here is that all the deferred starts strictly after the
   * non-deferred one, and that all the deferred parts can be done in parallel.
   */
  reduceDefer(nonDeferred: number, _: SelectionSet, deferredValues: number[]): number {
    return sequenceCost([nonDeferred, parallelCost(deferredValues)]);
  },

  /**
   * For roots, we just switch between with the sequence or parallel computation based on the type of root kind.
   */
  reduceRoots: (roots: number[], rootsAreParallel: boolean) => (
    roots.length === 0
      ? 0
      : (rootsAreParallel ? parallelCost(roots) : sequenceCost(roots))
  )
};

function parallelCost(values: number[]): number {
  return sum(values);
}

function sequenceCost(stages: number[]): number {
  return stages.reduceRight((acc, stage, idx) => (acc + ((idx + 1) * pipeliningCost * stage)), 0);
}

class QueryPlanningTaversal<RV extends Vertex> {
  // The stack contains all states that aren't terminal.
  private bestPlan: [FetchDependencyGraph, OpPathTree<RV>, number] | undefined;
  private readonly isTopLevel: boolean;
  private conditionResolver: ConditionResolver;

  private stack: [Selection, SimultaneousPathsWithLazyIndirectPaths<RV>[]][];
  private readonly closedBranches: SimultaneousPaths<RV>[][] = [];

  constructor(
    readonly supergraphSchema: Schema,
    readonly subgraphs: QueryGraph,
    selectionSet: SelectionSet,
    readonly startFetchIdGen: number,
    readonly hasDefers: boolean,
    readonly variableDefinitions: VariableDefinitions,
    private readonly startVertex: RV,
    private readonly rootKind: SchemaRootKind,
    readonly costFunction: CostFunction,
    initialContext: PathContext,
    excludedEdges: ExcludedEdges = [],
    excludedConditions: ExcludedConditions = [],
  ) {
    this.isTopLevel = isRootVertex(startVertex);
    this.conditionResolver = cachingConditionResolver(
      subgraphs,
      (edge, context, excludedEdges, excludedConditions) => this.resolveConditionPlan(edge, context, excludedEdges, excludedConditions),
    );

    const initialPath: OpGraphPath<RV> = GraphPath.create(subgraphs, startVertex);
    const initialOptions = createInitialOptions(
      initialPath,
      initialContext,
      this.conditionResolver,
      excludedEdges,
      excludedConditions,
    );
    this.stack = mapOptionsToSelections(selectionSet, initialOptions);
  }

  private debugStack() {
    if (this.isTopLevel && debug.enabled) {
      debug.group('Query planning open branches:');
      for (const [selection, options] of this.stack) {
        debug.groupedValues(options, opt => `${simultaneousPathsToString(opt)}`, `${selection}:`);
      }
      debug.groupEnd();
    }
  }

  findBestPlan(): [FetchDependencyGraph, OpPathTree<RV>, number] | undefined {
    while (this.stack.length > 0) {
      this.debugStack();
      const [selection, options] = this.stack.pop()!;
      this.handleOpenBranch(selection, options);
    }
    this.computeBestPlanFromClosedBranches();
    return this.bestPlan;
  }

  private handleOpenBranch(selection: Selection, options: SimultaneousPathsWithLazyIndirectPaths<RV>[]) {
    const operation = selection.element();
    let newOptions: SimultaneousPathsWithLazyIndirectPaths<RV>[] = [];
    for (const option of options) {
      const followupForOption = advanceSimultaneousPathsWithOperation(this.supergraphSchema, option, operation);
      if (!followupForOption) {
        // There is no valid way to advance the current `operation` from this option, so this option is a dead branch
        // that cannot produce a valid query plan. So we simply ignore it and rely on other options.
        continue;
      }
      if (followupForOption.length === 0) {
        // This `operation` is valid from that option but is guarantee to yield no result (it's a type condition that, along
        // with prior condition, has no intersection). Given that (assuming the user do properly resolve all versions of a
        // given field the same way from all subgraphs) all options should return the same results, we know that operation
        // should return no result from all options (even if we can't provide it technically).
        // More concretely, this usually means the current operation is a type condition that has no intersection with the possible
        // current runtime types at this point, and this means whatever fields the type condition sub-selection selects, they
        // will never be part of the results. That said, we cannot completely ignore the type-condition/fragment or we'd end
        // up with the wrong results. Consider the example a sub-part of the query is :
        //   {
        //     foo {
        //       ... on Bar {
        //         field
        //       }
        //     }
        //   }
        // and suppose that `... on Bar` can never match a concrete runtime type at this point. Because that's the only sub-selection
        // of `foo`, if we completely ignore it, we'll end up not querying this at all. Which means that, during execution,
        // we'd either return (for that sub-part of the query) `{ foo: null }` if `foo` happens to be nullable, or just `null` for
        // the whole sub-part otherwise. But what we *should* return (assuming foo doesn't actually return `null`) is `{ foo: {} }`.
        // Meaning, we have queried `foo` and it returned something, but it's simply not a `Bar` and so nothing was included.
        // Long story short, to avoid that situation, we replace the whole `... on Bar` section that can never match the runtime
        // type by simply getting the `__typename` of `foo`. This ensure we do query `foo` but don't end up including condiditions
        // that may not even make sense to the subgraph we're querying.
        // Do note that we'll only need that `__typename` if there is no other selections inside `foo`, and so we might include
        // it unecessarally in practice: it's a very minor inefficiency though.
        if (operation.kind === 'FragmentElement') {
          this.closedBranches.push([option.paths.map(p => terminateWithNonRequestedTypenameField(p))]);
        }
        return;
      }
      newOptions = newOptions.concat(followupForOption);
    }

    if (newOptions.length === 0) {
      // If we have no options, it means there is no way to build a plan for that branch, and
      // that means the whole query planning has no plan.
      // This should never happen for a top-level query planning (unless the supergraph has *not* been
      // validated), but can happen when computing sub-plans for a key condition.
      if (this.isTopLevel) {
        debug.log(`No valid options to advance ${selection} from ${advanceOptionsToString(options)}`);
        throw new Error(`Was not able to find any options for ${selection}: This shouldn't have happened.`);
      } else {
        // We clear both open branches and closed ones as a mean to terminate the plan computation with
        // no plan
        this.stack.splice(0, this.stack.length);
        this.closedBranches.splice(0, this.closedBranches.length);
        return;
      }
    }

    if (selection.selectionSet) {
      for (const branch of mapOptionsToSelections(selection.selectionSet, newOptions)) {
        this.stack.push(branch);
      }
    } else {
      const updated = this.maybeEliminateStrictlyMoreCostlyPaths(newOptions);
      this.closedBranches.push(updated);
    }
  }

  // This method should be applied to "final" paths, that is when the tail of the paths is a leaf field.
  // TODO: this method was added for cases where we had the following options:
  //   1) _ -[f1]-> T1(A) -[f2]-> T2(A) -[f3]-> T3(A) -[f4]-> Int(A)
  //   2) _ -[f1]-> T1(A) -[f2]-> T2(A) -[key]-> T2(B) -[f3]-> T3(B) -[f4] -> Int(B)
  // where clearly the 2nd option is not necessary (we're in A up to T2 in both case, so staying in A is never
  // going to be more expensive that going to B; note that if _other_ branches do jump to B after T2(A) for
  // other fieleds, the option 2 might well lead to a plan _as_ efficient as with option 1, but it will
  // not be _more_ efficient).
  // Anyway, while the implementation does handle this case, I believe it's a bit over-generic and can
  // eliminiate options we could want to keep. Double-check that and fix.
  private maybeEliminateStrictlyMoreCostlyPaths(options: SimultaneousPathsWithLazyIndirectPaths<RV>[]): SimultaneousPaths<RV>[] {
    if (options.length === 1) {
      return [options[0].paths];
    }

    const singlePathOptions = options.filter(opt => opt.paths.length === 1);
    if (singlePathOptions.length === 0) {
      // we can't easily compare multi-path options
      return options.map(opt => opt.paths);
    }

    let minJumps = Number.MAX_SAFE_INTEGER;
    let withMinJumps: SimultaneousPaths<RV>[] = [];
    for (const option of singlePathOptions) {
      const jumps = option.paths[0].subgraphJumps();
      if (jumps < minJumps) {
        minJumps = jumps;
        withMinJumps = [option.paths];
      } else if (jumps === minJumps) {
        withMinJumps.push(option.paths);
      }
    }

    // We then look at multi-path options. We can exclude those if the path with the least amount of jumps is
    // more than our minJumps
    for (const option of singlePathOptions.filter(opt => opt.paths.length > 1)) {
      const jumps = option.paths.reduce((acc, p) => Math.min(acc, p.subgraphJumps()), Number.MAX_SAFE_INTEGER);
      if (jumps <= minJumps) {
        withMinJumps.push(option.paths);
      }
    }
    return withMinJumps;
  }

  private newDependencyGraph(): FetchDependencyGraph {
    const rootType = this.isTopLevel && this.hasDefers ? this.supergraphSchema.schemaDefinition.rootType(this.rootKind) : undefined;
    return FetchDependencyGraph.create(this.subgraphs, this.startFetchIdGen, rootType);
  }

  // Moves the first closed branch to after any branch having more options.
  // This method assumes that closed branches are sorted by decreasing number of options _except_ for the first element
  // which may be out of order, and this method restore that order.
  private reorderFirstBranch() {
    const firstBranch = this.closedBranches[0];
    let i = 1;
    while (i < this.closedBranches.length && this.closedBranches[i].length > firstBranch.length) {
      i++;
    }
    // `i` is the smallest index of an element having the same number or less options than the first one,
    // so we switch that first branch with the element "before" `i` (which has more elements).
    this.closedBranches[0] = this.closedBranches[i - 1];
    this.closedBranches[i - 1] = firstBranch;
  }

  private computeBestPlanFromClosedBranches() {
    if (this.closedBranches.length === 0) {
      return;
    }

    // We've computed all branches and need to compare all the possible plans to pick the best.
    // Note however that "all the possible plans" is essentially a cartesian product of all
    // the closed branches options, and if a lot of branches have multiple options, this can
    // exponentially explode.
    // So we first look at how many plans we'd have to generate, and if it's "too much", we
    // reduce it to something manageable by arbitrarilly throwing out options. This effectively
    // means that when a query has too many options, we give up on always finding the "best"
    // query plan in favor of an "ok" query plan.
    // TODO: currently, when we need to reduce options, we do so somewhat arbitrarilly. More
    // precisely, we reduce the branches with the most options first and then drop the last
    // option of the branch, repeating until we have a reasonable number of plans to consider.
    // However, there is likely ways to drop options in a more "intelligent" way.

    // We sort branches by those that have the most options first.
    this.closedBranches.sort((b1, b2) => b1.length > b2.length ? -1 : (b1.length < b2.length ? 1 : 0));
    let planCount = possiblePlans(this.closedBranches);
    debug.log(() => `Query has ${planCount} possible plans`);

    let firstBranch = this.closedBranches[0];
    while (planCount > MAX_COMPUTED_PLANS && firstBranch.length > 1) {
      // we remove the right-most option of the first branch, and them move that branch to it's new place.
      const prevSize = firstBranch.length;
      firstBranch.pop();
      planCount -= planCount / prevSize;
      this.reorderFirstBranch();
      // Note that if firstBranch is our only branch, it's fine, we'll continue to remove options from
      // it (but that is beyond unlikely).
      firstBranch = this.closedBranches[0];
      debug.log(() => `Reduced plans to consider to ${planCount} plans`);
    }

    debug.log(() => `All branches:${this.closedBranches.map((opts, i) => `\n${i}:${opts.map((opt => `\n - ${simultaneousPathsToString(opt)}`))}`)}`);

    // Note that usually, we'll have a majority of branches with just one option. We can group them in
    // a PathTree first with no fuss. When then need to do a cartesian product between this created
    // tree an other branches however to build the possible plans and chose.
    let idxFirstOfLengthOne = 0;
    while (idxFirstOfLengthOne < this.closedBranches.length && this.closedBranches[idxFirstOfLengthOne].length > 1) {
      idxFirstOfLengthOne++;
    }

    let initialTree: OpPathTree<RV>;
    let initialDependencyGraph: FetchDependencyGraph;
    if (idxFirstOfLengthOne === this.closedBranches.length) {
      initialTree = PathTree.createOp(this.subgraphs, this.startVertex);
      initialDependencyGraph = this.newDependencyGraph();
    } else {
      initialTree = PathTree.createFromOpPaths(this.subgraphs, this.startVertex, this.closedBranches.slice(idxFirstOfLengthOne).flat(2));
      initialDependencyGraph = this.updatedDependencyGraph(this.newDependencyGraph(), initialTree);
      if (idxFirstOfLengthOne === 0) {
        // Well, we have the only possible plan; it's also the best.
        this.onNewPlan(initialDependencyGraph, initialTree);
        return;
      }
    }

    const otherTrees = this.closedBranches.slice(0, idxFirstOfLengthOne).map(b => b.map(opt => PathTree.createFromOpPaths(this.subgraphs, this.startVertex, opt)));
    this.generateAllPlans(initialDependencyGraph, initialTree, otherTrees);
  }

  generateAllPlans(initialDependencyGraph: FetchDependencyGraph, initialTree: OpPathTree<RV>, others: OpPathTree<RV>[][]) {
    // Track, for each element, at which index we are
    const eltIndexes = new Array<number>(others.length);
    let totalCombinations = 1;
    for (let i = 0; i < others.length; ++i) {
      const eltSize = others[i].length;
      assert(eltSize > 0, "Got empty option: this shouldn't have happened");
      eltIndexes[i] = 0;
      totalCombinations *= eltSize;
    }

    for (let i = 0; i < totalCombinations; ++i){
      const dependencyGraph = initialDependencyGraph.clone();
      let tree = initialTree;
      for (let j = 0; j < others.length; ++j) {
        const t = others[j][eltIndexes[j]];
        this.updatedDependencyGraph(dependencyGraph, t);
        tree = tree.merge(t);
      }
      this.onNewPlan(dependencyGraph, tree);

      for (let idx = 0; idx < others.length; ++idx) {
        if (eltIndexes[idx] == others[idx].length - 1) {
          eltIndexes[idx] = 0;
        } else {
          eltIndexes[idx] += 1;
          break;
        }
      }
    }
  }

  private cost(dependencyGraph: FetchDependencyGraph): number {
    const { main, deferred } = dependencyGraph.process(this.costFunction);
    const mainCost = this.costFunction.reduceRoots(main, true);
    return deferred.length === 0
      ? mainCost
      : this.costFunction.reduceDefer(mainCost, dependencyGraph.deferTracking.primarySelection!, deferred);
  }

  private updatedDependencyGraph(dependencyGraph: FetchDependencyGraph, tree: OpPathTree<RV>): FetchDependencyGraph {
    return isRootPathTree(tree)
      ? computeRootFetchGroups(dependencyGraph, tree, this.rootKind)
      : computeNonRootFetchGroups(dependencyGraph, tree, this.rootKind);
  }

  private resolveConditionPlan(edge: Edge, context: PathContext, excludedEdges: ExcludedEdges, excludedConditions: ExcludedConditions): ConditionResolution {
    const bestPlan = new QueryPlanningTaversal(
      this.supergraphSchema,
      this.subgraphs,
      edge.conditions!,
      0,
      false,
      this.variableDefinitions,
      edge.head,
      'query',
      this.costFunction,
      context,
      excludedEdges,
      addConditionExclusion(excludedConditions, edge.conditions)
    ).findBestPlan();
    // Note that we want to return 'null', not 'undefined', because it's the latter that means "I cannot resolve that
    // condition" within `advanceSimultaneousPathsWithOperation`.
    return bestPlan ? { satisfied: true, cost: bestPlan[2], pathTree: bestPlan[1] } : unsatisfiedConditionsResolution;
  }

  private onNewPlan(dependencyGraph: FetchDependencyGraph, tree: OpPathTree<RV>) {
    const cost = this.cost(dependencyGraph);
    //if (isTopLevel) {
    //  console.log(`[PLAN] cost: ${cost}, path:\n${pathSet.toString('', true)}`);
    //}
    if (!this.bestPlan || cost < this.bestPlan[2]) {
      debug.log(() => this.bestPlan ? `Found better with cost ${cost} (previous had cost ${this.bestPlan[2]}): ${tree}`: `Computed plan with cost ${cost}: ${tree}`);
      this.bestPlan = [dependencyGraph, tree, cost];
    } else {
      debug.log(() => `Ignoring plan with cost ${cost} (a better plan with cost ${this.bestPlan![2]} exists): ${tree}`);
    }
  }
}

type UnhandledGroups = [FetchGroup, UnhandledParentRelations][];
type UnhandledParentRelations = ParentRelation[];

class LazySelectionSet {
  constructor(
    private _computed?: SelectionSet,
    private readonly _toCloneOnWrite?: SelectionSet
  ) {
    assert(_computed || _toCloneOnWrite, 'Should have one of the argument');
  }

  forRead(): SelectionSet {
    return this._computed ? this._computed : this._toCloneOnWrite!;
  }

  forWrite(): SelectionSet {
    if (!this._computed) {
      this._computed = this._toCloneOnWrite!.clone();
    }
    return this._computed;
  }

  clone(): LazySelectionSet {
    if (this._computed) {
      return new LazySelectionSet(undefined, this._computed);
    } else {
      return this;
    }
  }

  toString() {
    return this.forRead().toString();
  }
}

/**
 * Used in `FetchDependencyGraph` to store, for a given group, information about one of its parent.
 * Namely, this structure stores:
 *  1. the actual parent group, and
 *  2. the path of the group for which this is a "parent relation" into said parent (`group`). This information
 *   is maintained for the case where we want/need to merge groups into each other. One can roughly think of
 *   this as similar to a `mergeAt`, but that is relative to the start of `group`. It can be `undefined`, which
 *   either mean we don't know that path or that this simply doesn't make sense (there is case where a child `mergeAt` can
 *   be shorter than its parent's, in which case the `path`, which is essentially `child-mergeAt - parent-mergeAt`, does
 *   not make sense (or rather, it's negative, which we cannot represent)). Tl;dr, `undefined` for the `path` means that
 *   should make no assumption and bail on any merging that uses said path.
 */
type ParentRelation = {
  group: FetchGroup,
  path?: OperationPath,
}

/**
 * Represents a subgraph fetch of a query plan, and is a vertex of a `FetchDependencyGraph` (and as such provides links to
 * its parent and children in that dependency graph).
 */
class FetchGroup {
  private readonly _parents: ParentRelation[] = [];
  private readonly _children: FetchGroup[] = [];

  private _id: string | undefined;

  private constructor(
    readonly dependencyGraph: FetchDependencyGraph,
    public index: number,
    readonly subgraphName: string,
    readonly rootKind: SchemaRootKind,
    readonly parentType: CompositeType,
    readonly isEntityFetch: boolean,
    private readonly _selection: LazySelectionSet,
    private readonly _inputs?: LazySelectionSet,
    readonly mergeAt?: ResponsePath,
    readonly deferRef?: string,
  ) {
  }

  static create(
    dependencyGraph: FetchDependencyGraph,
    index: number,
    subgraphName: string,
    rootKind: SchemaRootKind,
    parentType: CompositeType,
    isEntityFetch: boolean,
    mergeAt?: ResponsePath,
    deferRef?: string,
  ): FetchGroup {
    return new FetchGroup(
      dependencyGraph,
      index,
      subgraphName,
      rootKind,
      parentType,
      isEntityFetch,
      new LazySelectionSet(new SelectionSet(parentType)),
      isEntityFetch ? new LazySelectionSet(new SelectionSet(parentType)) : undefined,
      mergeAt,
      deferRef,
    );
  }

  cloneShallow(newDependencyGraph: FetchDependencyGraph): FetchGroup {
    return new FetchGroup(
      newDependencyGraph,
      this.index,
      this.subgraphName,
      this.rootKind,
      this.parentType,
      this.isEntityFetch,
      this._selection.clone(),
      this._inputs?.clone(),
      this.mergeAt
    );
  }

  set id(id: string | undefined) {
    assert(!this._id, () => `The id for fetch group ${this} is already set`);
    this._id = id;
  }

  get id(): string | undefined {
    return this._id;
  }

  get isTopLevel(): boolean {
    return !this.mergeAt;
  }

  // It's important that the returned selection is never modified. Use the other modification methods of this method instead!
  get selection(): SelectionSet {
    return this._selection.forRead();
  }

  // It's important that the returned selection is never modified. Use the other modification methods of this method instead!
  get inputs(): SelectionSet | undefined {
    return this._inputs?.forRead();
  }

  clonedInputs(): LazySelectionSet | undefined {
    return this._inputs?.clone();
  }

  addParents(parents: readonly ParentRelation[]) {
    for (const parent of parents) {
      this.addParent(parent);
    }
  }

  /**
   * Adds another group as a parent of this one (meaning that this fetch should happen after the provided one).
   */
  addParent(parent: ParentRelation) {
    assert(!this.isChildOf(parent.group), () => `Group ${parent.group} is already a parent of ${this}`);
    assert(!parent.group.isParentOf(this), () => `Group ${parent.group} is already a parent of ${this} (but the child relationship is broken)`);
    assert(!parent.group.isChildOf(this), () => `Group ${parent.group} is a child of ${this}: adding is as parent would create a cycle`);

    this.dependencyGraph.onModification();
    this._parents.push(parent);
    parent.group._children.push(this);
  }

  removeChild(child: FetchGroup) {
    if (!this.isParentOf(child)) {
      return;
    }

    this.dependencyGraph.onModification();
    findAndRemoveInPlace((g) => g === child, this._children);
    findAndRemoveInPlace((p) => p.group === this, child._parents);
  }

  isParentOf(maybeChild: FetchGroup): boolean {
    return this._children.includes(maybeChild);
  }

  isChildOf(maybeParent: FetchGroup): boolean {
    return !!this.parentRelation(maybeParent);
  }

  /**
   * Returns whether this group is both a child of `maybeParent` but also if we can show that the
   * dependency between the group is "artificial" in the sense that this group inputs do not truly
   * depend on anything `maybeParent` fetches.
   */
  isChildOfWithArtificialDependency(maybeParent: FetchGroup): boolean {
    const relation =  this.parentRelation(maybeParent);
    // To be a child with an artificial dependency, it needs to be a child first,
    // and the "path in parent" should be know to be empty (which essentially
    // means the groups are on the same entity at the same level).
    if (!relation || relation.path?.length !== 0) {
      return false;
    }
    // If we have no inputs, we don't really care about what `maybeParent` fetches.
    if (!this.inputs) {
      return true;
    }

    // In theory, the most general test we could have here is to check if `this.inputs` "intersects"
    // `maybeParent.selection. As if it doesn't, we know our inputs don't depend on anything the
    // parent fetches. However, selection set intersection is a bit tricky to implement (due to fragments,
    // it would be a bit of code to do not-too-inefficiently, but both fragments and alias makes the
    // definition of what the intersection we'd need here fairly subtle), and getting it wrong could
    // make us generate incorrect query plans. Adding to that, the current know cases for this method
    // being useful happens to be when `this.inputs` and `maybeParent.inputs` are the same. Now, checking
    // inputs is a bit weaker, in the sense that the input could be different and yet the child group
    // not depend on anything the parent fetches, but it is "sufficient", in that if the inputs of the
    // parent includes entirely the child inputs, then we know nothing the child needs can be fetched
    // by the parent (or rather, if it does, it's useless). Anyway, checking inputs inclusion is easier
    // to do so we rely on this for now. If we run into examples where this happens to general non-optimal
    // query plan, we can decide then to optimize further and implement a proper intersections.
    return !!maybeParent.inputs && maybeParent.inputs.contains(this.inputs);
  }

  parentRelation(maybeParent: FetchGroup): ParentRelation | undefined {
    return this._parents.find(({ group }) => maybeParent === group);
  }

  parents(): readonly ParentRelation[] {
    return this._parents;
  }

  parentGroups(): readonly FetchGroup[] {
    return this.parents().map((p) => p.group);
  }

  children(): readonly FetchGroup[] {
    return this._children;
  }

  addInputs(selection: Selection | SelectionSet) {
    assert(this._inputs, "Shouldn't try to add inputs to a root fetch group");
    if (selection instanceof SelectionSet) {
      this._inputs.forWrite().mergeIn(selection);
    } else {
      this._inputs.forWrite().add(selection);
    }
  }

  addSelection(path: OperationPath) {
    this._selection.forWrite().addPath(path);
  }

  addSelections(selection: SelectionSet) {
    this._selection.forWrite().mergeIn(selection);
  }

  canMergeChildIn(child: FetchGroup): boolean {
    return this.deferRef === child.deferRef && !!child.parentRelation(this)?.path;
  }

  /**
   * Merges a child of `this` group into it.
   *
   * Note that it is up to the caller to know that doing such merging is reasonable in the first place, which
   * generally means knowing that 1) `child.inputs` are included in `this.inputs` and 2) all of `child.selection`
   * can safely be queried on the `this.subgraphName` subgraph.
   *
   * @param child - a group that must be a `child` of this, and for which the 'path in parent' (for `this`) is
   *   known. The `canMergeChildIn` method can be used to ensure that `child` meets those requirement.
   */
  mergeChildIn(child: FetchGroup) {
    const relationToChild = child.parentRelation(this);
    assert(relationToChild, () => `Cannot merge ${child} into ${this}: the former is not a child of the latter`);
    const childPathInThis = relationToChild.path;
    assert(childPathInThis, () => `Cannot merge ${child} into ${this}: the path of the former into the later is unknown`);
    this.mergeInInternal(child, childPathInThis);
  }

  canMergeSiblingIn(sibling: FetchGroup): boolean {
    // We only allow merging sibling on the same subgraph, same "mergeAt" and when our common parent is our only parent:
    // - there is no reason merging siblings of different subgraphs could ever make sense.
    // - ensuring the same "mergeAt" makes so we can merge the inputs and selections without having to worry about those
    //   not being at the same level (hence the empty path in the call to `mergeInInternal` below). In theory, we could
    //   relax this when we have the "path in parent" for both sibling, and if `siblingToMerge` is "deeper" than `this`,
    //   we could still merge it in using the appropriate path. We don't use this yet, but if this get in the way of
    //   some query plan optimisation, we may have to do so.
    // - only handling a single parent could be expanded on later, but we don't need it yet so we focus on the simpler case.
    const ownParents = this.parents();
    const siblingParents = sibling.parents();
    return this.deferRef === sibling.deferRef
      && this.subgraphName === sibling.subgraphName
      && sameMergeAt(this.mergeAt, sibling.mergeAt)
      && ownParents.length === 1
      && siblingParents.length === 1
      && ownParents[0].group === siblingParents[0].group;
  }

  /**
   * Merges the provided sibling (shares a common parent) of `this` group into it.
   *
   * Callers _must_ ensures that such merging is possible by calling `canMergeSiblingIn`.
   *
   * @param sibling - a sibling group of `this`. Both `this` and `sibling` must share a parent but it should also be
   * their _only_ parent. Further `this` and `sibling` must be on the same subgraph and have the same `mergeAt`.
   */
  mergeSiblingIn(sibling: FetchGroup) {
    if (sibling.inputs) {
      this.addInputs(sibling.inputs);
    }
    this.mergeInInternal(sibling, []);
  }

  canMergeGrandChildIn(grandChild: FetchGroup): boolean {
    const gcParents = grandChild.parents();
    if (gcParents.length !== 1) {
      return false;
    }
    return this.deferRef === grandChild.deferRef && !!gcParents[0].path && !!gcParents[0].group.parentRelation(this)?.path;
  }

  /**
   * Merges a grand child of `this` group into it.
   *
   * Note that it is up to the caller to know that doing such merging is reasonable in the first place, which
   * generally means knowing that 1) `grandChild.inputs` are included in `this.inputs` and 2) all of `grandChild.selection`
   * can safely be queried on the `this.subgraphName` subgraph (the later of which is trivially true if `this` and
   * `grandChild` are on the same subgraph and same mergeAt).
   *
   * @param grandChild - a group that must be a "grand child" (a child of a child) of `this`, and for which the
   *   'path in parent' is know for _both_ the grand child to tis parent and that parent to `this`. The `canMergeGrandChildIn`
  *     method can be used to ensure that `grandChild` meets those requirement.
   */
  mergeGrandChildIn(grandChild: FetchGroup) {
    const gcParents = grandChild.parents();
    assert(gcParents.length === 1, () => `Cannot merge ${grandChild} as it has multiple parents ([${gcParents}])`);
    const gcParent = gcParents[0];
    const gcGrandParent = gcParent.group.parentRelation(this);
    assert(gcGrandParent, () => `Cannot merge ${grandChild} into ${this}: the former parent (${gcParent.group}) is not a child of the latter`);
    assert(gcParent.path && gcGrandParent.path, () => `Cannot merge ${grandChild} into ${this}: some paths in parents are unknown`);
    this.mergeInInternal(grandChild, concatOperationPaths(gcGrandParent.path, gcParent.path));
  }

  /**
   * Merges another group into `this` group, without knowing the dependencies between those 2 groups.
   *
   * Note that it is up to the caller to know if such merging is desirable. In particular, if both group have completely
   * different inputs, merging them, which also merges their dependencies, might not be judicious for the optimality of
   * the query plan.
   *
   * @param other - another group to merge into `this`. Both `this` and `other` must be on the same subgraph and have the same
   *   `mergeAt`.
   */
  mergeInWithAllDependencies(other: FetchGroup) {
    assert(this.deferRef === other.deferRef, () => `Can only merge unrelated groups within the same @defer block: cannot merge ${this} and ${other}`);
    assert(this.subgraphName === other.subgraphName, () => `Can only merge unrelated groups to the same subraphs: cannot merge ${this} and ${other}`);
    assert(sameMergeAt(this.mergeAt, other.mergeAt), () => `Can only merge unrelated groups at the same "mergeAt": ${this} has mergeAt=${this.mergeAt}, but ${other} has mergeAt=${other.mergeAt}`);

    if (other.inputs) {
      this.addInputs(other.inputs);
    }
    this.mergeInInternal(other, [], true);
  }

  private mergeInInternal(merged: FetchGroup, path: OperationPath, mergeParentDependencies: boolean = false) {
    assert(!merged.isTopLevel, "Shouldn't remove top level groups");

    // We merge the selection of `merged` into our own selection, but need to "rebase" it according to `path` first. As we do,
    // we ignore redundant fragments. Typically, `merged` selection will always start by a type-cast into the entity type because
    // that's what `_entities()` require, but that cast is probably useless when merging.
    const mergePathConditionalDirectives = conditionalDirectivesInOperationPath(path);
    let selectionSet: SelectionSet;
    if (path.length === 0) {
      selectionSet = merged.selection;
    } else {
      selectionSet = selectionSetOfPath(path, (endOfPathSet) => {
        assert(endOfPathSet, () => `Merge path ${path} ends on a non-selectable type`);
        for (const selection of merged.selection.selections()) {
          const withoutUneededFragments = removeRedundantFragments(selection, endOfPathSet.parentType, mergePathConditionalDirectives);
          addSelectionOrSelectionSet(endOfPathSet, withoutUneededFragments);
        }
      });
    }
    this._selection.forWrite().mergeIn(selectionSet);

    this.dependencyGraph.onModification();
    this.relocateChildrenOnMergedIn(merged, path);
    if (mergeParentDependencies) {
      this.relocateParentsOnMergedIn(merged);
    }
    this.dependencyGraph.remove(merged);
  }

  private relocateChildrenOnMergedIn(merged: FetchGroup, pathInThis: OperationPath) {
    for (const child of merged.children()) {
      // This could already be a child of `this`. Typically, we can have case where we have:
      //     1
      //   /  \
      // 0     3
      //   \  /
      //     2
      // and we can merge siblings 2 into 1.
      if (this.isParentOf(child)) {
        continue;
      }
      const pathInMerged = child.parentRelation(merged)?.path;
      child.addParent({ group: this, path: concatPathsInParents(pathInThis, pathInMerged) });
    }
  }

  private relocateParentsOnMergedIn(merged: FetchGroup) {
    for (const parent of merged.parents()) {
      if (parent.group.isParentOf(this)) {
        continue;
      }
      this.addParent(parent);
    }
  }

  toPlanNode(
    queryPlannerConfig: QueryPlannerConfig,
    variableDefinitions: VariableDefinitions,
    fragments?: NamedFragments,
    operationName?: string
  ) : PlanNode | undefined {
    if (this.selection.isEmpty()) {
      return undefined;
    }

    addTypenameFieldForAbstractTypes(this.selection);

    this.selection.validate();
    const inputs = this._inputs?.forRead();
    if (inputs) {
      inputs.validate();
    }

    const inputNodes = inputs ? inputs.toSelectionSetNode() : undefined;

    const operation = this.isEntityFetch
      ? operationForEntitiesFetch(
          this.dependencyGraph.subgraphSchemas.get(this.subgraphName)!,
          this.selection,
          variableDefinitions,
          fragments,
          operationName,
        )
      : operationForQueryFetch(
          this.rootKind,
          this.selection,
          variableDefinitions,
          fragments,
          operationName,
        );

    const operationDocument = operationToDocument(operation);
    const fetchNode: FetchNode = {
      kind: 'Fetch',
      id: this.id,
      serviceName: this.subgraphName,
      requires: inputNodes ? trimSelectionNodes(inputNodes.selections) : undefined,
      variableUsages: this.selection.usedVariables().map(v => v.name),
      operation: stripIgnoredCharacters(print(operationDocument)),
      operationKind: schemaRootKindToOperationKind(operation.rootKind),
      operationName: operation.name,
      operationDocumentNode: queryPlannerConfig.exposeDocumentNodeInFetchNode ? operationDocument : undefined,
    };

    return this.isTopLevel
      ? fetchNode
      : {
        kind: 'Flatten',
        path: this.mergeAt!,
        node: fetchNode,
      };
  }

  toString(): string {
    return this.isTopLevel
      ? `[${this.index}] ${this.subgraphName}[${this._selection}]`
      : `[${this.index}] ${this.subgraphName}@(${this.mergeAt})[${this._inputs} => ${this._selection}]`;
  }
}

class DeferredInfo {
  readonly subselection: SelectionSet;

  constructor(
    readonly label: string,
    readonly responsePath: ResponsePath,
    readonly parentType: CompositeType,
    readonly deferred = new Set<string>(),
    readonly dependencies = new Set<string>(),
  ) {
    this.subselection = new SelectionSet(parentType);
  }
}

type DeferContext = {
  currentDeferRef: string | undefined,
  pathToDeferParent: OperationPath,
  activeDeferRef: string | undefined,
  isPartOfQuery: boolean,
}

const emptyDeferContext: DeferContext = {
  currentDeferRef: undefined,
  pathToDeferParent: [],
  activeDeferRef: undefined,
  isPartOfQuery: true,
}

function deferContextForConditions(baseContext: DeferContext): DeferContext {
  return {
    ...baseContext,
    isPartOfQuery: false,
    currentDeferRef: baseContext.activeDeferRef,
  };
}

function deferContextAfterSubgraphJump(baseContext: DeferContext): DeferContext {
  return baseContext.currentDeferRef === baseContext.activeDeferRef
    ? baseContext
    : {
      ...baseContext,
      activeDeferRef: baseContext.currentDeferRef,
    };
}

class DeferTracking {
  private readonly topLevelDeferred = new Set<string>();
  readonly primarySelection: SelectionSet | undefined;
  private readonly deferred = new MapWithCachedArrays<string, DeferredInfo>();

  constructor(rootType: CompositeType | undefined) {
    this.primarySelection = rootType ? new SelectionSet(rootType) : undefined;
  }

  clone(): DeferTracking {
    const cloned = new DeferTracking(this.primarySelection?.parentType);
    this.topLevelDeferred.forEach((label) => cloned.topLevelDeferred.add(label));
    if (this.primarySelection) {
      cloned.primarySelection?.mergeIn(this.primarySelection.clone());
    }
    for (const deferredBlock of this.deferred.values()) {
      const clonedInfo = new DeferredInfo(
        deferredBlock.label,
        deferredBlock.responsePath,
        deferredBlock.parentType,
        new Set(deferredBlock.deferred),
      );
      clonedInfo.subselection.mergeIn(deferredBlock.subselection.clone());
      cloned.deferred.set(deferredBlock.label, clonedInfo);
    }
    return cloned;
  }

  registerDefer({
    deferContext,
    deferArgs,
    responsePath,
    parentType,
  }: {
    deferContext: DeferContext,
    deferArgs: DeferDirectiveArgs,
    responsePath: ResponsePath,
    parentType: CompositeType,
  }): void {
    // Having the primary selection undefined means that @defer handling is actually disabled, so save anything costly that we won't be using.
    if (!this.primarySelection) {
      return;
    }

    assert(deferArgs.label, 'All @defer should have be labelled at this point');
    let deferredBlock = this.deferred.get(deferArgs.label);
    if (!deferredBlock) {
      deferredBlock = new DeferredInfo(deferArgs.label, responsePath, parentType);
      this.deferred.set(deferArgs.label, deferredBlock);
    }

    const parentRef = deferContext.currentDeferRef;
    if (!parentRef) {
      this.topLevelDeferred.add(deferArgs.label);
      this.primarySelection.addPath(deferContext.pathToDeferParent);
    } else {
      const parentInfo = this.deferred.get(parentRef);
      assert(parentInfo, `Cannot find info for parent ${parentRef} or ${deferArgs.label}`);
      parentInfo.deferred.add(deferArgs.label);
      parentInfo.subselection.addPath(deferContext.pathToDeferParent);
    }
  }

  updateSubselection(deferContext: DeferContext): void {
    if (!this.primarySelection || !deferContext.isPartOfQuery) {
      return;
    }

    const parentRef = deferContext.currentDeferRef;
    if (parentRef) {
      const info = this.deferred.get(parentRef);
      assert(info, () => `Cannot find info for label ${parentRef}`);
      info.subselection.addPath(deferContext.pathToDeferParent);
    } else {
      this.primarySelection.addPath(deferContext.pathToDeferParent);
    }
  }

  getBlock(label: string): DeferredInfo | undefined {
    return  this.deferred.get(label);
  }

  addDependency(label: string, idDependency: string): void {
    const info = this.deferred.get(label);
    assert(info, () => `Cannot find info for label ${label}`);
    info.dependencies.add(idDependency);
  }

  defersInParent(parentRef: string | undefined): readonly DeferredInfo[] {
    const labels = parentRef ? this.deferred.get(parentRef)?.deferred : this.topLevelDeferred;
    return labels
      ? setValues(labels).map((label) => {
        const info = this.deferred.get(label);
        assert(info, () => `Should not have referenced ${label} without an existing info`);
        return info;
      })
      : [];
  }
}

/**
 * A Directed Acyclic Graph (DAG) of `FetchGroup` and their dependencies.
 *
 * In the graph, 2 groups are connected if one of them (the parent) must be performed strictly before the other one (the child).
 */
class FetchDependencyGraph {
  private isReduced: boolean = false;
  private isOptimized: boolean = false;

  private fetchIdGen: number;

  private constructor(
    readonly subgraphSchemas: ReadonlyMap<string, Schema>,
    readonly federatedQueryGraph: QueryGraph,
    readonly startingIdGen: number,
    private readonly rootGroups: MapWithCachedArrays<string, FetchGroup>,
    readonly groups: FetchGroup[],
    readonly deferTracking: DeferTracking,
  ) {
    this.fetchIdGen = startingIdGen;
  }

  static create(federatedQueryGraph: QueryGraph, startingIdGen: number, rootTypeForDefer: CompositeType | undefined) {
    return new FetchDependencyGraph(
      federatedQueryGraph.sources,
      federatedQueryGraph,
      startingIdGen,
      new MapWithCachedArrays(),
      [],
      new DeferTracking(rootTypeForDefer),
    );
  }

  private federationMetadata(subgraphName: string): FederationMetadata {
    const schema = this.subgraphSchemas.get(subgraphName);
    assert(schema, () => `Unknown schema ${subgraphName}`)
    const metadata = federationMetadata(schema);
    assert(metadata, () => `Schema ${subgraphName} should be a federation subgraph`);
    return metadata;
  }

  nextFetchId(): number {
    return this.fetchIdGen;
  }

  clone(): FetchDependencyGraph {
    const cloned = new FetchDependencyGraph(
      this.subgraphSchemas,
      this.federatedQueryGraph,
      this.startingIdGen,
      new MapWithCachedArrays<string, FetchGroup>(),
      new Array(this.groups.length),
      this.deferTracking.clone(),
    );

    for (const group of this.groups) {
      cloned.groups[group.index] = group.cloneShallow(cloned);
    }

    for (const root of this.rootGroups.values()) {
      cloned.rootGroups.set(root.subgraphName, cloned.groups[root.index]);
    }

    for (const group of this.groups) {
      const clonedGroup = cloned.groups[group.index];
      // Note that `addParent` makes sure to set both the parent link in
      // `clonedGroup` but also the corresponding child link in `parent`.
      for (const parent of group.parents()) {
        clonedGroup.addParent({
          group: cloned.groups[parent.group.index],
          path: parent.path
        });
      }
    }

    return cloned;
  }

  getOrCreateRootFetchGroup({
    subgraphName,
    rootKind,
    parentType,
  }: {
    subgraphName: string,
    rootKind: SchemaRootKind,
    parentType: CompositeType,
  }): FetchGroup {
    let group = this.rootGroups.get(subgraphName);
    if (!group) {
      group = this.createRootFetchGroup({ subgraphName, rootKind, parentType });
      this.rootGroups.set(subgraphName, group);
    }
    return group;
  }

  rootSubgraphs(): readonly string[] {
    return this.rootGroups.keys();
  }

  isRootGroup(group: FetchGroup): boolean {
    return group === this.rootGroups.get(group.subgraphName);
  }

  createRootFetchGroup({
    subgraphName,
    rootKind,
    parentType,
  }: {
    subgraphName: string,
    rootKind: SchemaRootKind,
    parentType: CompositeType,
  }): FetchGroup {
    const group = this.newFetchGroup({ subgraphName, parentType, isEntityFetch: false, rootKind });
    this.rootGroups.set(subgraphName, group);
    return group;
  }

  private newFetchGroup({
    subgraphName,
    parentType,
    isEntityFetch,
    rootKind, // always "query" for entity fetches
    mergeAt,
    deferRef,
  }: {
    subgraphName: string,
    parentType: CompositeType,
    isEntityFetch: boolean,
    rootKind: SchemaRootKind,
    mergeAt?: ResponsePath,
    deferRef?: string,
  }): FetchGroup {
    this.onModification();
    const newGroup = FetchGroup.create(
      this,
      this.groups.length,
      subgraphName,
      rootKind,
      parentType,
      isEntityFetch,
      mergeAt,
      deferRef,
    );
    this.groups.push(newGroup);
    return newGroup;
  }

  getOrCreateKeyFetchGroup({
    subgraphName,
    mergeAt,
    parent,
    conditionsGroups,
    deferRef,
  }: {
    subgraphName: string,
    mergeAt: ResponsePath,
    parent: ParentRelation,
    conditionsGroups: FetchGroup[],
    deferRef?: string,
  }): FetchGroup {
    // Let's look if we can reuse a group we have, that is an existing child of the parent that:
    // 1. is for the same subgraph
    // 2. has the same mergeAt
    // 3. is not part of our conditions or our conditions ancestors (meaning that we annot reuse a group if it fetches something we take as input).
    for (const existing of parent.group.children()) {
      if (existing.subgraphName === subgraphName
        && existing.mergeAt
        && sameMergeAt(existing.mergeAt, mergeAt)
        && !this.isInGroupsOrTheirAncestors(existing, conditionsGroups)
        && existing.deferRef === deferRef
      ) {
        const existingPathInParent = existing.parentRelation(parent.group)?.path;
        if (!samePathsInParents(existingPathInParent, parent.path)) {
          // We're at the same "mergeAt", so the 'path in parent' should mostly be the same, but it's not guaranteed to
          // be the exact same, in particular due to fragments with conditions (@skip/@include) that may be present in
          // one case but not the other. This is fine, and we still want to reuse the group in those case, but we should
          // erase the 'path in parent' in that case so we don't end up merging this group to another one "the wrong way"
          // later on.
          this.removePathInParent(parent.group, existing);
        }
        return existing;
      }
    }
    const newGroup = this.newKeyFetchGroup({ subgraphName, mergeAt, deferRef });
    newGroup.addParent(parent);
    return newGroup
  }

  private removePathInParent(parent: FetchGroup, child: FetchGroup) {
    // Simplest option is to remove the parent edge and re-add it without a path.
    parent.removeChild(child);
    child.addParent({ group: parent });
  }

  newRootTypeFetchGroup({
    subgraphName,
    rootKind,
    parentType,
    mergeAt,
    deferRef,
  }: {
    subgraphName: string,
    rootKind: SchemaRootKind,
    parentType: ObjectType,
    mergeAt: ResponsePath,
    deferRef?: string,
  }): FetchGroup {
    return this.newFetchGroup({ subgraphName, parentType, isEntityFetch: false, rootKind, mergeAt, deferRef });
  }

  // Returns true if `toCheck` is either part of `conditions`, or is one of their ancestors (potentially recursively).
  private isInGroupsOrTheirAncestors(toCheck: FetchGroup, conditions: FetchGroup[]): boolean  {
    const stack = conditions.concat();
    while (stack.length > 0) {
      const group = stack.pop()!;
      if (toCheck === group) {
        return true;
      }
      stack.push(...group.parentGroups());
    }
    return false;
  }

  newKeyFetchGroup({
    subgraphName,
    mergeAt,
    deferRef,
  }: {
    subgraphName: string,
    mergeAt: ResponsePath,
    deferRef?: string,
  }): FetchGroup {
    const parentType = this.federationMetadata(subgraphName).entityType();
    assert(parentType, () => `Subgraph ${subgraphName} has not entities defined`);
    return this.newFetchGroup({ subgraphName, parentType, isEntityFetch: true, rootKind: 'query', mergeAt, deferRef });
  }

  remove(toRemove: FetchGroup) {
    this.onModification();

    // We copy the initial children and parents since we're going to modify them and wand to avoid issue with
    // modifying the list we're iterating one.
    const children = toRemove.children().concat();
    const parents = toRemove.parents().concat();
    // We remove any relationship from the removed group to it's children.
    for (const child of children) {
      // At the point where we call this, any potential child of the removed group should have been "dealt with": on
      // merge, the children should have relocated to whichever group we merged into, and if we remove some useless
      // group, then its child should have other parents, or we would be breaking our graph (leaving those child groups
      // unreachable). So this is our sanity check to ensure we haven't forgotten some step.
      assert(child.parents().length > 1, () => `Cannot remove ${toRemove} as it is the *only* parent of ${child}`);
      toRemove.removeChild(child);
    }

    // and then any parent relationship to the removed group.
    for (const parent of parents) {
      parent.group.removeChild(toRemove);
    }

    // We can now remove the entries for the removed group itself since it shouldn't be referenced anymore.
    this.groups.splice(toRemove.index, 1);

    // But as our group indexes index into arrays, we need to keep all existing group indexes contiguous, and as
    // we just removed `toRemove.index`, we need to "fixup" every index of groups with a higher index (decrementing
    // said index).
    for (let i = toRemove.index; i < this.groups.length; i++) {
      --this.groups[i].index;
    }
  }

  /**
   * Must be called every time the "shape" of the graph is modified to know that the graph may not be minimal/optimized anymore.
   *
   * This is not private due to the fact that the graph is implemented through the inter-connection of this class and the
   * `FetchGroup` one and so `FetchGroup` needs to call this. But this has no reason to be called from any other place.
   */
  onModification() {
    this.isReduced = false;
    this.isOptimized = false;
  }

  // Do a transitive reduction (https://en.wikipedia.org/wiki/Transitive_reduction) of the graph
  // We keep it simple and do a DFS from each vertex. The complexity is not amazing, but dependency
  // graphs between fetch groups will almost surely never be huge and query planning performance
  // is not paramount so this is almost surely "good enough".
  reduce() {
    if (this.isReduced) {
      return;
    }

    for (const group of this.groups) {
      this.dfsRemoveRedundantEdges(group);
    }

    this.isReduced = true;
  }

  // Reduce the graph (see `reduce`) and then do a some additional traversals to optimize for:
  //  1) fetches with no selection: this can happen when we have a require if the only field requested
  //     was the one with the require and that forced some dependencies. Those fetch should have
  //     no dependents and we can just remove them.
  //  2) fetches that are made in parallel to the same subgraph and the same path, and merge those.
  private reduceAndOptimize() {
    if (this.isOptimized) {
      return;
    }

    this.reduce();

    for (const group of this.rootGroups.values()) {
      this.removeEmptyGroups(group);
    }

    for (const group of this.rootGroups.values()) {
      this.mergeChildFetchesForSameSubgraphAndPath(group);
    }

    this.mergeFetchesToSameSubgraphAndSameInputs();

    this.isOptimized = true;
  }

  private removeEmptyGroups(group: FetchGroup) {
    const children = group.children().concat();
    // Note: usually, empty groups are due to temporary groups created during the handling of @require
    // and note needed. There is a special case with @defer however whereby everything in a query is
    // deferred (not very useful in practice, but not disallowed by the spec), and in that case we will
    // end up with an empty root group. In that case, we don't remove that group, but instead will
    // recognize that case when processing groups later.
    if (group.selection.isEmpty() && !this.isRootGroup(group)) {
      this.remove(group);
    }
    for (const g of children) {
      this.removeEmptyGroups(g);
    }
  }

  private mergeChildFetchesForSameSubgraphAndPath(group: FetchGroup) {
    const children = group.children();
    if (children.length > 1) {
      // We iterate on all pairs of children and merge those siblings that can be merged together. Note
      // that when we merged, we effectively modify the array we're iterating over, so we use indexes
      // and re-test against `children.length` every time to ensure we don't miss elements as we do so.
      for (let i = 0; i < children.length; i++) {
        const gi = children[i];
        let j = i + 1;
        while (j < children.length) {
          const gj = children[j];
          if (gi.canMergeSiblingIn(gj)) {
            // In theory, we can merge gi into gj, or gj into gi, it shouldn't matter. But we
            // merge gi into gj so our iteration can continue properly.
            gi.mergeSiblingIn(gj);

            // We're working on a minimal graph (we've done a transitive reduction beforehand) and we need to keep the graph
            // minimal as post-reduce steps (the `process` method) rely on it. But merging 2 groups _can_ break minimality.
            // Say we have:
            //   0 ------
            //            \
            //             4
            //   1 -- 3 --/
            // and we merge groups 0 and 1 (and let's call 2 the result), then we now have:
            //      ------
            //     /       \
            //   0 <-- 3 -- 4
            // which is not minimal.
            //
            // So to fix it, we just re-run our dfs removal from that merged edge (which is probably a tad overkill in theory,
            // but for the reasons mentioned on `reduce`, this is most likely a non-issue in practice).
            //
            // Note that this DFS can only affect the descendants of gi (its children and recursively so), so it does not
            // affect our current iteration.
            this.dfsRemoveRedundantEdges(gi);

            // The merging removed `gj`, so we shouldn't bump `j`, it's already on the next group.
          } else {
            ++j;
          }
        }
      }
    }

    // Now recurse to the sub-groups.
    for (const g of children) {
      this.mergeChildFetchesForSameSubgraphAndPath(g);
    }
  }

  private mergeFetchesToSameSubgraphAndSameInputs() {
    // Sometimes, the query will directly query some fields that are also requirements for some other queried fields, and because there
    // is complex dependencies involved, we won't be able to easily realize that we're doing the same fetch to a subgraph twice in 2
    // different places (once for the user query, once for the require). For an example of this happening, see the test called 'handles
    // diamond-shaped dependencies' in `buildPlan.test.ts` Of course, doing so is always inefficient and so this method ensures we
    // merge such fetches.
    // In practice, this method merges any 2 fetches that are to the same subgraph and same mergeAt, and have the exact same inputs.

    // To find which groups are to the same subgraph and mergeAt somewhat efficient, we generate a simple string key from each
    // group subgraph name and mergeAt. We do "sanitize" subgraph name, but have no worries for `mergeAt` since it contains either
    // number of field names, and the later is restricted by graphQL so as to not be an issue.
    const makeKey = (g: FetchGroup): string => `${toValidGraphQLName(g.subgraphName)}-${g.mergeAt?.join('::') ?? ''}`;
    const bySubgraphs = new MultiMap<string, FetchGroup>();
    for (const group of this.groups) {
      // we exclude groups without inputs because that's what we look for. In practice, this mostly just exclude
      // root groups, which we don't really want to bother with anyway.
      if (group.inputs) {
        bySubgraphs.add(makeKey(group), group);
      }
    }
    for (const groups of bySubgraphs.values()) {
      // In the vast majority of cases `groups` is going be a single element, so optimize that trival case away.
      if (groups.length <= 1) {
        continue;
      }

      // An array where each entry is a "bucket" of groups that can all be merge together.
      const toMergeBuckets: FetchGroup[][] = [];
      while (groups.length > 1) {
        const group = groups.pop()!;
        const bucket: FetchGroup[] = [ group ];
        // Bit of a hand-rolled loop here, but we're removing some elements, so this feel clearer overall
        let i = 0;
        while (i < groups.length) {
          const current = groups[i];
          if (group.deferRef === current.deferRef && group.inputs!.equals(current.inputs!)) {
            bucket.push(current);
            groups.splice(i, 1);
            // Note that we don't change `i` since we just removed the element at that index and so the new
            // element at that index is the next one we need to check.
          } else {
            ++i;
          }
        }
        // The bucket always has at leat the initial group, but there is only merging to be done if there is at least one more
        if (bucket.length > 1) {
          toMergeBuckets.push(bucket);
        }
      }

      for (const bucket of toMergeBuckets) {
        // We pick one fo the group and merge all other into it. Note that which group we choose shouldn't matter since
        // the merging preserves all the dependencies of each group (both parents and children).
        const group = bucket.pop()!;
        for (const other of bucket) {
          group.mergeInWithAllDependencies(other);
        }
      }
    }

    // We may have merged groups and broke the graph miminality in doing so, so we re-reduce to make sure. Note
    // that if we did no modification to the graph, calling `reduce` is cheap (the `isReduced` variable will still be `true`).
    this.reduce();
  }

  private dfsRemoveRedundantEdges(from: FetchGroup) {
    for (const startVertex of from.children()) {
      const stack = startVertex.children().concat();
      while (stack.length > 0) {
        const v = stack.pop()!;
        // Note that we rely on `removeChild` to be a no-op if there is not parent-child relation.
        from.removeChild(v);
        stack.push(...v.children());
      }
    }
  }

  private extractChildrenAndDeferredDependencies(
    group: FetchGroup
  ): {
    children: FetchGroup[],
    deferredGroups: SetMultiMap<string, FetchGroup>,
  } {
    const children: FetchGroup[] = [];
    const deferredGroups = new SetMultiMap<string, FetchGroup>();
    for (const child of group.children()) {
      if (group.deferRef === child.deferRef) {
        children.push(child);
      } else {
        assert(child.deferRef, () => `${group} has deferRef "${group.deferRef}", so its child ${child} cannot have a top-level deferRef`);
        // In general, we want to mark the group as a dependency for its deferred children. An exception is where this group
        // is empty, in which case it won't be included in the plan, and so we don't want to indicate a "broken" dependency
        // in the resulting plan. Note that in practice this only happen for a case where everything in a query is deferred,
        // and so the "primary" part of the `DeferNode` will be empyt, so having an empty set of dependencies for the deferred
        // part is harmless (basically, it says "wait for everyting in the primary part" but there is nothing in the primary
        // part so there is not actualy "wait").
        if (!group.selection.isEmpty()) {
          if (!group.id) {
            group.id = String(this.fetchIdGen++);
          }
          this.deferTracking.addDependency(child.deferRef, group.id);
        }
        deferredGroups.add(child.deferRef, child);
      }
    }
    return { children, deferredGroups };
  }

  private processGroup<TProcessed, TDeferred>(
    processor: FetchGroupProcessor<TProcessed, TDeferred>,
    group: FetchGroup,
  ): {
    main: TProcessed,
    unhandled: UnhandledGroups,
    deferredGroups: SetMultiMap<string, FetchGroup>,
  } {
    const { children, deferredGroups } = this.extractChildrenAndDeferredDependencies(group);
    const processed = processor.onFetchGroup(group);
    if (children.length == 0) {
      return { main: processed, unhandled: [], deferredGroups };
    }

    const groupIsOnlyParentOfAllChildren = children.every(g => g.parents().length === 1);
    if (groupIsOnlyParentOfAllChildren) {
      const nodes: TProcessed[] = [processed];

      let nextGroups = children;
      let remainingNext: UnhandledGroups = [];
      const allDeferredGroups = new SetMultiMap<string, FetchGroup>(deferredGroups);
      while (nextGroups.length > 0) {
        const {inParallel, next, unhandled, deferredGroups} = this.processParallelGroups(processor, nextGroups, remainingNext);
        nodes.push(inParallel);
        const [canHandle, newRemaining] = this.mergeRemainings(remainingNext, unhandled);
        remainingNext = newRemaining;
        nextGroups = canHandle.concat(next);
        allDeferredGroups.addAll(deferredGroups);
      }
      return {
        main: processor.reduceSequence(nodes),
        unhandled: remainingNext,
        deferredGroups: allDeferredGroups,
      };
    } else {
      // We return just the group, with all other groups to be handled after, but remembering that
      // this group edge has been handled.
      return {
        main: processed,
        unhandled: children.map(g => [g, g.parents().filter((p) => p.group !== group)]),
        deferredGroups,
      };
    }
  }

  private processParallelGroups<TProcessed, TDeferred>(
    processor: FetchGroupProcessor<TProcessed, TDeferred>,
    groups: readonly FetchGroup[],
    remaining: UnhandledGroups
  ): {
    inParallel: TProcessed,
    next: FetchGroup[],
    unhandled: UnhandledGroups,
    deferredGroups: SetMultiMap<string, FetchGroup>,
  } {
    const parallelNodes: TProcessed[] = [];
    const allDeferredGroups = new SetMultiMap<string, FetchGroup>();
    let remainingNext = remaining;
    let toHandleNext: FetchGroup[] = [];
    for (const group of groups) {
      const { main, deferredGroups, unhandled } = this.processGroup(processor, group);
      parallelNodes.push(main);
      allDeferredGroups.addAll(deferredGroups);
      const [canHandle, newRemaining] = this.mergeRemainings(remainingNext, unhandled);
      toHandleNext = toHandleNext.concat(canHandle);
      remainingNext = newRemaining;
    }
    return {
      inParallel: processor.reduceParallel(parallelNodes),
      next: toHandleNext,
      unhandled: remainingNext,
      deferredGroups: allDeferredGroups,
    };
  }

  private mergeRemainings(r1: UnhandledGroups, r2: UnhandledGroups): [FetchGroup[], UnhandledGroups] {
    const unhandled: UnhandledGroups = [];
    const toHandle: FetchGroup[] = [];
    for (const [g, edges] of r1) {
      const newEdges = this.mergeRemaingsAndRemoveIfFound(g, edges, r2);
      if (newEdges.length == 0) {
        toHandle.push(g);
      } else {
        unhandled.push([g, newEdges])
      }
    }
    unhandled.push(...r2);
    return [toHandle, unhandled];
  }

  private mergeRemaingsAndRemoveIfFound(group: FetchGroup, inEdges: UnhandledParentRelations, otherGroups: UnhandledGroups): UnhandledParentRelations {
    const idx = otherGroups.findIndex(g => g[0] === group);
    if (idx < 0) {
      return inEdges;
    } else {
      const otherEdges = otherGroups[idx][1];
      otherGroups.splice(idx, 1);
      // The uhandled are the one that are unhandled on both side.
      return inEdges.filter(e => otherEdges.includes(e))
    }
  }

  private processRootGroups<TProcessed, TDeferred>(
    processor: FetchGroupProcessor<TProcessed, TDeferred>,
    rootGroups: readonly FetchGroup[],
    currentDeferRef: string | undefined,
  ): {
    main: TProcessed[],
    deferred: TDeferred[],
  } {
    const allMain: TProcessed[] = [];
    const allDeferredGroups = new SetMultiMap<string, FetchGroup>();
    for (const rootGroup of rootGroups.values()) {
      const { main, unhandled, deferredGroups } = this.processGroup(processor, rootGroup);
      assert(unhandled.length == 0, () => `Root group ${rootGroup} should have no remaining groups unhandled, but got ${unhandled}`);
      allMain.push(main);
      allDeferredGroups.addAll(deferredGroups);
    }

    // We iterate on every @defer that are within our "current level" (so at top-level, that's all the non-nested @defer).
    // Note in particular that we may be able to truly defer anything for some of those @defer due the limitations of
    // what can be done at the query planner level. However, we still create `DeferNode` and `DeferredNode` in those case
    // so that the execution can at least defer the sending of the response back (future handling of defer-passthrough will
    // also piggy-back on this).
    const defersInCurrent = this.deferTracking.defersInParent(currentDeferRef);
    const allDeferred: TDeferred[] = [];
    for (const defer of defersInCurrent) {
      const groups = allDeferredGroups.get(defer.label) ?? [];
      const { main, deferred } = this.processRootGroups(processor, Array.from(groups), defer.label);
      const mainReduced = processor.reduceParallel(main);
      const processed = deferred.length === 0
        ? mainReduced
        : processor.reduceDefer(mainReduced, defer.subselection, deferred);
      allDeferred.push(processor.reduceDeferred(defer, processed));
    }
    return { main: allMain, deferred: allDeferred };
  }

  process<TProcessed, TDeferred>(
    processor: FetchGroupProcessor<TProcessed, TDeferred>
  ): {
    main: TProcessed[],
    deferred: TDeferred[],
  } {
    this.reduceAndOptimize();

    return this.processRootGroups(processor, this.rootGroups.values(), undefined);
  }


  dumpOnConsole(msg?: string) {
    if (msg) {
      console.log(msg);
    }
    console.log('Groups:');
    for (const group of this.groups) {
      console.log(`  ${group}`);
    }
    console.log('Children relationships:');
    for (const group of this.groups) {
      const children = group.children();
      if (children.length === 1) {
        console.log(`  [${group.index}] => [ ${children[0]} ]`);
      } else if (children.length !== 0) {
        console.log(`  [${group.index}] => [\n    ${children.join('\n    ')}\n  ]`);
      }
    }
    console.log('Parent relationships:');
    const printParentRelation = (rel: ParentRelation) => (
      rel.path ? `${rel.group} (path: [${rel.path.join(', ')}])` : rel.group.toString()
    );
    for (const group of this.groups) {
      const parents = group.parents();
      if (parents.length === 1) {
        console.log(`  [${group.index}] => [ ${printParentRelation(parents[0])} ]`);
      } else if (parents.length !== 0) {
        console.log(`  [${group.index}] => [\n    ${parents.map(printParentRelation).join('\n    ')}\n  ]`);
      }
    }
    console.log('--------');
  }

  toString() : string {
    return this.rootGroups.values().map(g => this.toStringInternal(g, "")).join('\n');
  }

  toStringInternal(group: FetchGroup, indent: string): string {
    const children = group.children();
    return [indent + group.subgraphName + ' <- ' + children.map((child) => child.subgraphName).join(', ')]
      .concat(children
        .flatMap(g => g.children().length == 0
          ? []
          : this.toStringInternal(g, indent + "  ")))
      .join('\n');
  }
}

/**
 * Generic interface for "processing" a (reduced) dependency graph of fetch groups (a `FetchDependencyGraph`).
 *
 * The processor methods will be called in a way that "respects" the dependency graph. More precisely, a
 * reduced fetch group dependency graph can be expressed as an alternance of parallel branches and sequences
 * of groups (the roots needing to be either parallel or sequential depending on whether we represent a `query`
 * or a `mutation`), and the processor will be called on groups in such a way.
 */
interface FetchGroupProcessor<TProcessed, TDeferred> {
  onFetchGroup(group: FetchGroup): TProcessed;
  reduceParallel(values: TProcessed[]): TProcessed;
  reduceSequence(values: TProcessed[]): TProcessed;
  reduceDeferred(deferInfo: DeferredInfo, value: TProcessed): TDeferred;
  reduceDefer(main: TProcessed, subSelection: SelectionSet, deferredBlocks: TDeferred[]): TProcessed,
  reduceRoots(roots: TProcessed[], isParallel: boolean): TProcessed,
}

export function computeQueryPlan({
  config,
  supergraphSchema,
  federatedQueryGraph,
  operation,
}: {
  config: Concrete<QueryPlannerConfig>,
  supergraphSchema: Schema,
  federatedQueryGraph: QueryGraph,
  operation: Operation,
}): QueryPlan {
  if (operation.rootKind === 'subscription') {
    throw ERRORS.UNSUPPORTED_FEATURE.err(
      'Query planning does not currently support subscriptions.',
      { nodes: [parse(operation.toString())] },
    );
  }

<<<<<<< HEAD
  // We expand all fragments. This might merge a number of common branches and save us
  // some work, and we're going to expand everything during the algorithm anyway.
=======
  const reuseQueryFragments = queryPlannerConfig.reuseQueryFragments ?? true;
  let fragments = operation.selectionSet.fragments
  if (fragments && reuseQueryFragments) {
    // For all subgraph fetches we query `__typename` on every abstract types (see `FetchGroup.toPlanNode`) so if we want
    // to have a chance to reuse fragments, we should make sure those fragments also query `__typename` for every abstract type.
    fragments = addTypenameFieldForAbstractTypesInNamedFragments(fragments)
  } else {
    fragments = undefined;
  }

  // We expand all fragments. This might merge a number of common branches and save us some work, and we're
  // going to expand everything during the algorithm anyway. We'll re-optimize subgraph fetches with fragments
  // later if possible (which is why we saved them above before expansion).
>>>>>>> 54ff893c
  operation = operation.expandAllFragments();
  operation = withoutIntrospection(operation);

  let assignedDeferLabels: Set<string> | undefined = undefined;
  let hasDefers: boolean = false;
  let deferConditions: SetMultiMap<string, string> | undefined = undefined;
  if (config.deferStreamSupport.enableDefer) {
    ({ operation, hasDefers, assignedDeferLabels, deferConditions } = operation.withNormalizedDefer());
  } else {
    // If defer is not enabled, we remove all @defer from the query. This feels cleaner do this once here than
    // having to guard all the code dealing with defer later, and is probably less error prone too (less likely
    // to end up passing through a @defer to a subgraph by mistake).
    operation = operation.withoutDefer();
  }

  debug.group(() => `Computing plan for\n${operation}`);
  if (operation.selectionSet.isEmpty()) {
    debug.groupEnd('Empty plan');
    return { kind: 'QueryPlan' };
  }

  const root = federatedQueryGraph.root(operation.rootKind);
  assert(root, () => `Shouldn't have a ${operation.rootKind} operation if the subgraphs don't have a ${operation.rootKind} root`);
<<<<<<< HEAD
  const processor = fetchGroupToPlanProcessor({
    config,
    variableDefinitions: operation.variableDefinitions,
    fragments: operation.selectionSet.fragments,
    operationName: operation.name,
    assignedDeferLabels,
  });


  let rootNode: PlanNode | undefined;
  if (deferConditions && deferConditions.size > 0) {
    assert(hasDefers, 'Should not have defer conditions without @defer');
    rootNode = computePlanForDeferConditionals({
      supergraphSchema,
      federatedQueryGraph,
      operation,
      processor,
      root,
      deferConditions,
    })
  } else {
    rootNode = computePlanInternal({
      supergraphSchema,
      federatedQueryGraph,
      operation,
      processor,
      root,
      hasDefers,
    });
  }

  debug.groupEnd('Query plan computed');
  return { kind: 'QueryPlan', node: rootNode };
}

function computePlanInternal({
  supergraphSchema,
  federatedQueryGraph,
  operation,
  processor,
  root,
  hasDefers,
}: {
  supergraphSchema: Schema,
  federatedQueryGraph: QueryGraph,
  operation: Operation,
  processor: FetchGroupProcessor<PlanNode | undefined, DeferredNode>
  root: RootVertex,
  hasDefers: boolean,
}): PlanNode | undefined {
=======
  const processor = fetchGroupToPlanProcessor(queryPlannerConfig, operation.variableDefinitions, fragments, operation.name);
>>>>>>> 54ff893c
  if (operation.rootKind === 'mutation') {
    const dependencyGraphs = computeRootSerialDependencyGraph(supergraphSchema, operation, federatedQueryGraph, root, hasDefers);
    let allMain: (PlanNode | undefined)[] = [];
    let allDeferred: DeferredNode[] = [];
    let primarySelection: SelectionSet | undefined = undefined;
    for (const dependencyGraph of dependencyGraphs) {
      const { main, deferred } = dependencyGraph.process(processor);
      allMain = allMain.concat(main);
      allDeferred = allDeferred.concat(deferred);
      const newSelection = dependencyGraph.deferTracking.primarySelection;
      if (newSelection) {
        if (primarySelection) {
          primarySelection.mergeIn(newSelection);
        } else {
          primarySelection = newSelection.clone();
        }
      }
    }
    return processRootNodes({
      processor,
      rootNodes: allMain,
      rootsAreParallel: false,
      primarySelection,
      deferred: allDeferred,
    });
  } else {
    const dependencyGraph =  computeRootParallelDependencyGraph(supergraphSchema, operation, federatedQueryGraph, root, 0, hasDefers);
    const { main, deferred } = dependencyGraph.process(processor);
    return processRootNodes({
      processor,
      rootNodes: main,
      rootsAreParallel: true,
      primarySelection: dependencyGraph.deferTracking.primarySelection,
      deferred,
    });
  }
}

function computePlanForDeferConditionals({
  supergraphSchema,
  federatedQueryGraph,
  operation,
  processor,
  root,
  deferConditions,
}: {
  supergraphSchema: Schema,
  federatedQueryGraph: QueryGraph,
  operation: Operation,
  processor: FetchGroupProcessor<PlanNode | undefined, DeferredNode>
  root: RootVertex,
  deferConditions: SetMultiMap<string, string>,
}): PlanNode | undefined {
  return generateConditionNodes(
    operation,
    Array.from(deferConditions.entries()),
    0,
    (op) => computePlanInternal({
      supergraphSchema,
      federatedQueryGraph,
      operation: op,
      processor,
      root,
      hasDefers: true,
    }),
  );
}

function generateConditionNodes(
  operation: Operation,
  conditions: [string, Set<string>][],
  idx: number,
  onFinalOperation: (operation: Operation) => PlanNode | undefined,
): PlanNode | undefined {
  if (idx >= conditions.length) {
    return onFinalOperation(operation);
  }

  const [variable, labels] = conditions[idx];
  const ifOperation = operation;
  const elseOperation = operation.withoutDefer(labels);
  return {
    kind: 'Condition',
    condition: variable,
    // Note: for the `<variable>: true` case, we don't modify the operation at all. In theory, it would be cleaner to
    // modify the operation to remove the `if` condition on all the `@defer` from `labels` (or modify it to hard-coded 'true'),
    // to make it clear those @defer are "enabled" on that branch. In practice though, the rest of the query planning
    // completely ignores the `if` argument, so leaving it in untouched ends up equivalent and that saves us a few cyclesf.
    ifClause: generateConditionNodes(ifOperation, conditions, idx+1, onFinalOperation),
    elseClause: generateConditionNodes(elseOperation, conditions, idx+1, onFinalOperation),
  };
}


function processRootNodes({
  processor,
  rootNodes,
  rootsAreParallel,
  primarySelection,
  deferred,
}: {
  processor: FetchGroupProcessor<PlanNode | undefined, DeferredNode>,
  rootNodes: (PlanNode | undefined)[],
  rootsAreParallel: boolean,
  primarySelection: SelectionSet | undefined,
  deferred: DeferredNode[],
}): PlanNode | undefined {
  let rootNode = processor.reduceRoots(rootNodes, rootsAreParallel);
  if (deferred.length > 0) {
    assert(primarySelection, 'Should have had a primary selection created');
    rootNode = processor.reduceDefer(rootNode, primarySelection, deferred);
  }
  return rootNode;
}

function isIntrospectionSelection(selection: Selection): boolean {
  return selection.kind == 'FieldSelection' && selection.element().definition.isIntrospectionField();
}

function mapOptionsToSelections<RV extends Vertex>(
  selectionSet: SelectionSet,
  options: SimultaneousPathsWithLazyIndirectPaths<RV>[]
): [Selection, SimultaneousPathsWithLazyIndirectPaths<RV>[]][]  {
  // We reverse the selections because we're going to pop from `openPaths` and this ensure we end up handling things in the query order.
  return selectionSet.selections(true).map(node => [node, options]);
}

function possiblePlans(closedBranches: SimultaneousPaths<any>[][]): number {
  let totalCombinations = 1;
  for (let i = 0; i < closedBranches.length; ++i){
    const eltSize = closedBranches[i].length;
    if (eltSize === 0) {
      // This would correspond to not being to find *any* path for a particular queried field, which means we have no plan
      // for the overall query. Now, this shouldn't happen in practice if composition validation has been run successfully
      // (and is not buggy), since the goal of composition validation is exactly to ensure we can never run into this path.
      // In any case, we will throw later if that happens, but let's just return the proper result here, which is no plan at all.
      return 0;
    }
    totalCombinations *= eltSize;
  }
  return totalCombinations;
}

function sum(arr: number[]): number {
  return arr.reduce((a, b) => a + b, 0);
}

function selectionCost(selection?: SelectionSet, depth: number = 1): number {
  // The cost is essentially the number of elements in the selection, but we make deeped element cost a tiny bit more, mostly to make things a tad more
  // deterministic (typically, if we have an interface with a single implementation, then we can have a choice between a query plan that type-explode a
  // field of the interface and one that doesn't, and both will be almost identical, except that the type-exploded field will be a different depth; by
  // favoring lesser depth in that case, we favor not type-expoding).
  return selection ? selection.selections().reduce((prev, curr) => prev + depth + selectionCost(curr.selectionSet, depth + 1), 0) : 0;
}

function withoutIntrospection(operation: Operation): Operation {
  // Note that, because we only apply this to the top-level selections, we skip all introspection, including
  // __typename. In general, we don't want o ignore __typename during query plans, but at top-level, we
  // can let the gateway execution deal with it rather than querying some service for that.
  if (!operation.selectionSet.selections().some(isIntrospectionSelection)) {
    return operation
  }

  const newSelections = operation.selectionSet.selections().filter(s => !isIntrospectionSelection(s));
  return new Operation(
    operation.rootKind,
    new SelectionSet(operation.selectionSet.parentType).addAll(newSelections),
    operation.variableDefinitions,
    operation.name
  );
}

function computeRootParallelDependencyGraph(
  supergraphSchema: Schema,
  operation: Operation,
  federatedQueryGraph: QueryGraph,
  root: RootVertex,
  startFetchIdGen: number,
  hasDefer: boolean,
): FetchDependencyGraph {
  return computeRootParallelBestPlan(
    supergraphSchema,
    operation.selectionSet,
    operation.variableDefinitions,
    federatedQueryGraph,
    root,
    startFetchIdGen,
    hasDefer,
  )[0];
}

function computeRootParallelBestPlan(
  supergraphSchema: Schema,
  selection: SelectionSet,
  variables: VariableDefinitions,
  federatedQueryGraph: QueryGraph,
  root: RootVertex,
  startFetchIdGen: number,
  hasDefers: boolean,
): [FetchDependencyGraph, OpPathTree<RootVertex>, number] {
  const planningTraversal = new QueryPlanningTaversal(
    supergraphSchema,
    federatedQueryGraph,
    selection,
    startFetchIdGen,
    hasDefers,
    variables,
    root,
    root.rootKind,
    defaultCostFunction,
    emptyContext
  );
  const plan = planningTraversal.findBestPlan();
  // Getting no plan means the query is essentially unsatisfiable (it's a valid query, but we can prove it will never return a result),
  // so we just return an empty plan.
  return plan ?? createEmptyPlan(federatedQueryGraph, root);
}

function createEmptyPlan(
  federatedQueryGraph: QueryGraph,
  root: RootVertex
): [FetchDependencyGraph, OpPathTree<RootVertex>, number] {
  return [
    FetchDependencyGraph.create(federatedQueryGraph, 0, undefined),
    PathTree.createOp(federatedQueryGraph, root),
    0
  ];
}

function onlyRootSubgraph(graph: FetchDependencyGraph): string {
  const subgraphs = graph.rootSubgraphs();
  assert(subgraphs.length === 1, () => `${graph} should have only one root, but has [${graph.rootSubgraphs()}]`);
  return subgraphs[0];
}

function computeRootSerialDependencyGraph(
  supergraphSchema: Schema,
  operation: Operation,
  federatedQueryGraph: QueryGraph,
  root: RootVertex,
  hasDefers: boolean,
): FetchDependencyGraph[] {
  const rootType = hasDefers ? supergraphSchema.schemaDefinition.rootType(root.rootKind) : undefined;
  // We have to serially compute a plan for each top-level selection.
  const splittedRoots = splitTopLevelFields(operation.selectionSet);
  const graphs: FetchDependencyGraph[] = [];
  let startingFetchId: number = 0;
  let [prevDepGraph, prevPaths] = computeRootParallelBestPlan(supergraphSchema, splittedRoots[0], operation.variableDefinitions, federatedQueryGraph, root, startingFetchId, hasDefers);
  let prevSubgraph = onlyRootSubgraph(prevDepGraph);
  for (let i = 1; i < splittedRoots.length; i++) {
    const [newDepGraph, newPaths] = computeRootParallelBestPlan(supergraphSchema, splittedRoots[i], operation.variableDefinitions, federatedQueryGraph, root, prevDepGraph.nextFetchId(), hasDefers);
    const newSubgraph = onlyRootSubgraph(newDepGraph);
    if (prevSubgraph === newSubgraph) {
      // The new operation (think 'mutation' operation) is on the same subgraph than the previous one, so we can concat them in a single fetch
      // and rely on the subgraph to enforce seriability. Do note that we need to `concat()` and not `merge()` because if we have
      // mutation Mut {
      //    mut1 {...}
      //    mut2 {...}
      //    mut1 {...}
      // }
      // then we should _not_ merge the 2 `mut1` fields (contrarily to what happens on queried fields).
      prevPaths = prevPaths.concat(newPaths);
      prevDepGraph = computeRootFetchGroups(FetchDependencyGraph.create(federatedQueryGraph, startingFetchId, rootType), prevPaths, root.rootKind);
    } else {
      startingFetchId = prevDepGraph.nextFetchId();
      graphs.push(prevDepGraph);
      [prevDepGraph, prevPaths, prevSubgraph] = [newDepGraph, newPaths, newSubgraph];
    }
  }
  graphs.push(prevDepGraph);
  return graphs;
}

function splitTopLevelFields(selectionSet: SelectionSet): SelectionSet[] {
  return selectionSet.selections().flatMap(selection => {
    if (selection.kind === 'FieldSelection') {
      return [selectionSetOf(selectionSet.parentType, selection)];
    } else {
      return splitTopLevelFields(selection.selectionSet).map(s => selectionSetOfElement(selection.element(), s));
    }
  });
}

function toValidGraphQLName(subgraphName: string): string {
  // We have almost no limitations on subgraph names, so we cannot use them inside query names
  // without some cleaning up. GraphQL names can only be: [_A-Za-z][_0-9A-Za-z]*.
  // To do so, we:
  //  1. replace '-' by '_' because the former is not allowed but it's probably pretty
  //   common and using the later should be fairly readable.
  //  2. remove any character in what remains that is not allowed.
  //  3. Unsure the first character is not a number, and if it is, add a leading `_`.
  // Note that this could theoretically lead to substantial changes to the name but should
  // work well in practice (and if it's a huge problem for someone, we can change it).
  const sanitized = subgraphName
    .replace(/-/ig, '_')
    .replace(/[^_0-9A-Za-z]/ig, '');
  return sanitized.match(/^[0-9].*/i) ? '_' + sanitized : sanitized;
}

function sanitizeAndPrintSubselection(subSelection: SelectionSet): string | undefined {
  return subSelection.withoutEmptyBranches()?.toString();
}

function fetchGroupToPlanProcessor({
  config,
  variableDefinitions,
  fragments,
  operationName,
  assignedDeferLabels,
}: {
  config: QueryPlannerConfig,
  variableDefinitions: VariableDefinitions,
  fragments?: NamedFragments,
  operationName?: string,
  assignedDeferLabels?: Set<string>,
}): FetchGroupProcessor<PlanNode | undefined, DeferredNode> {
  let counter = 0;
  return {
    onFetchGroup: (group: FetchGroup) => group.toPlanNode(config, variableDefinitions, fragments, operationName ? `${operationName}__${toValidGraphQLName(group.subgraphName)}__${counter++}` : undefined),
    reduceParallel: (values: (PlanNode | undefined)[]) => flatWrapNodes('Parallel', values),
    reduceSequence: (values: (PlanNode | undefined)[]) => flatWrapNodes('Sequence', values),
    reduceDeferred: (deferInfo: DeferredInfo, value: PlanNode | undefined): DeferredNode => ({
      depends: [...deferInfo.dependencies].map((id) => ({ id })),
      label: assignedDeferLabels?.has(deferInfo.label) ? undefined : deferInfo.label,
      path: deferInfo.responsePath,
      // Note that if the deferred block has nested @defer, then the `value` is going to be a `DeferNode` and we'll
      // use it's own `subselection`, so we don't need it here.
      subselection: deferInfo.deferred.size === 0 ? sanitizeAndPrintSubselection(deferInfo.subselection) : undefined,
      node: value,
    }),
    reduceDefer: (main: PlanNode | undefined, subselection: SelectionSet, deferredBlocks: DeferredNode[]) => ({
      kind: 'Defer',
      primary: {
        subselection: sanitizeAndPrintSubselection(subselection),
        node: main,
      },
      deferred: deferredBlocks,
    }),
    reduceRoots: (roots: (PlanNode | undefined)[], rootsAreParallel) => flatWrapNodes(rootsAreParallel ? 'Parallel' : 'Sequence', roots),
  };
}

// Wraps the given nodes in a ParallelNode or SequenceNode, unless there's only
// one node, in which case it is returned directly. Any nodes of the same kind
// in the given list have their sub-nodes flattened into the list: ie,
// flatWrapNodes('Sequence', [a, flatWrapNodes('Sequence', b, c), d]) returns a SequenceNode
// with four children.
function flatWrapNodes(
  kind: ParallelNode['kind'] | SequenceNode['kind'],
  nodes: (PlanNode| undefined)[],
): PlanNode | undefined {
  const filteredNodes = nodes.filter((n) => !!n) as PlanNode[];
  if (filteredNodes.length === 0) {
    return undefined;
  }
  if (filteredNodes.length === 1) {
    return filteredNodes[0];
  }
  return {
    kind,
    nodes: filteredNodes.flatMap((n) => n.kind === kind ? n.nodes : [n]),
  };
}
function addToResponsePath(path: ResponsePath, responseName: string, type: Type) {
  path = path.concat(responseName);
  while (!isNamedType(type)) {
    if (isListType(type)) {
      path.push('@');
    }
    type = type.ofType;
  }
  return path;
}

function addTypenameFieldForAbstractTypesInNamedFragments(fragments: NamedFragments): NamedFragments {
  // This method is a bit tricky due to potentially nested fragments. More precisely, suppose that
  // we have:
  //   fragment MyFragment on T {
  //     a {
  //       b {
  //         ...InnerB
  //       }
  //     }
  //   }
  //
  //   fragment InnerB on B {
  //     __typename
  //     x
  //     y
  //   }
  // then if we were to "naively" add `__typename`, the first fragment would end up being:
  //   fragment MyFragment on T {
  //     a {
  //       __typename
  //       b {
  //         __typename
  //         ...InnerX
  //       }
  //     }
  //   }
  // but that's not ideal because the inner-most `__typename` is already within `InnerX`. And that 
  // gets in the way to re-adding fragments (the `SelectionSet.optimize` method) because if we start
  // with:
  //   {
  //     a {
  //       __typename
  //       b {
  //         __typename
  //         x
  //         y
  //       }
  //     }
  //   }
  // and add `InnerB` first, we get:
  //   {
  //     a {
  //       __typename
  //       b {
  //         ...InnerB
  //       }
  //     }
  //   }
  // and it becomes tricky to recognize the "updated-with-typename" version of `MyFragment` now (we "seem"
  // to miss a `__typename`).
  //
  // Anyway, to avoid this issue, what we do is that for every fragment, we:
  //  1. expand any nested fragments in its selection.
  //  2. add `__typename` where we should in that expanded selection.
  //  3. re-optimize all fragments (using the "updated-with-typename" versions).
  // which ends up getting us what we need. However, doing so requires us to deal with fragments in order
  // of dependencies (first the ones with no nested fragments, then the one with only nested fragments of
  // that first group, etc...), and that's why this method is a bit longer that one could have expected.
  type FragmentInfo = {
    original: NamedFragmentDefinition,
    expandedSelectionSet: SelectionSet,
    dependentsOn: string[],
  };
  const fragmentsMap = new Map<string, FragmentInfo>();

  for (const fragment of fragments.definitions()) {
    const expandedSelectionSet = fragment.selectionSet.expandFragments();
    addTypenameFieldForAbstractTypes(expandedSelectionSet);
    const otherFragmentsUsages = new Map<string, number>();
    fragment.collectUsedFragmentNames(otherFragmentsUsages);
    fragmentsMap.set(fragment.name, {
      original: fragment,
      expandedSelectionSet,
      dependentsOn: Array.from(otherFragmentsUsages.keys()),
    });
  }

  const optimizedFragments = new NamedFragments();
  while (fragmentsMap.size > 0) {
    for (const [name, info] of fragmentsMap) {
      // Note that graphQL specifies that named fragments cannot have cycles (https://spec.graphql.org/draft/#sec-Fragment-spreads-must-not-form-cycles)
      // and so we guaranteed that on every ieration, at least element of the map is removed and thus that the
      // overall `while` loops terminate.
      if (info.dependentsOn.every((n) => optimizedFragments.has(n))) {
        const reoptimizedSelectionSet = info.expandedSelectionSet.optimize(optimizedFragments);
        optimizedFragments.add(info.original.withUpdatedSelectionSet(reoptimizedSelectionSet));
        fragmentsMap.delete(name);
      }
    }
  }

  return optimizedFragments;
}

function addSelectionOrSelectionSet(selectionSet: SelectionSet, toAdd: Selection | SelectionSet) {
  if (toAdd instanceof SelectionSet) {
    selectionSet.mergeIn(toAdd);
  } else {
    selectionSet.add(toAdd);
  }
}

/**
 * Given a selection select (`selectionSet`) starting on a given type (`type`) and given a set of directive applications
 * that can be eliminated (`unneededDirectives`; in practice those are conditionals (@skip and @include) already accounted
 * for), returns an equivalent selection set but with unecessary "starting" fragments removed (if any can).
 * Note that this very similar to the optimisation done in `operation.ts#concatOperationPaths`, but applied to the "concatenation"
 * of selection sets.
 */
function removeRedundantFragmentsOfSet(
  selectionSet: SelectionSet,
  type: CompositeType,
  unneededDirectives: Directive<any, any>[],
): SelectionSet {
  let newSet: SelectionSet | undefined = undefined;
  const selections = selectionSet.selections();
  for (let i = 0; i < selections.length; i++) {
    const selection = selections[i];
    const updated = removeRedundantFragments(selection, type, unneededDirectives);
    if (newSet) {
      addSelectionOrSelectionSet(newSet, updated);
    } else if (selection !== updated) {
      // We've found the firs selection that is changed. Create `newSet`
      // and add any previous selection (which we now is unchanged).
      newSet = new SelectionSet(type);
      for (let j = 0; j < i; j++) {
        newSet.add(selections[j]);
      }
      // and add the new one.
      addSelectionOrSelectionSet(newSet, updated);
    } // else, we just move on
  }
  return newSet ? newSet : selectionSet;
}

function removeRedundantFragments(
  selection: Selection,
  type: CompositeType,
  unneededDirectives: Directive<any, any>[],
): Selection | SelectionSet {
  if (selection.kind !== 'FragmentSelection') {
    return selection;
  }

  const fragment = selection.element();
  const fragmentType = fragment.typeCondition;
  if (!fragmentType) {
    return selection;
  }

  let neededDirectives: Directive[] = [];
  if (fragment.appliedDirectives.length > 0) {
    neededDirectives = directiveApplicationsSubstraction(fragment.appliedDirectives, unneededDirectives);
  }

  if (sameType(type, fragmentType) && neededDirectives.length === 0) {
    // we can completely skip this fragment and recurse.
    return removeRedundantFragmentsOfSet(selection.selectionSet, type, unneededDirectives);
  } else if (neededDirectives.length === fragment.appliedDirectives.length) {
    // This means we need all of the directives of the fragment, and so just return it.
    return selection;
  } else {
    // We need the fragment, but we can skip some of its directive.
    const updatedFragment = new FragmentElement(type, fragment.typeCondition);
    neededDirectives.forEach((d) => updatedFragment.applyDirective(d.definition!, d.arguments()));
    return selectionSetOfElement(updatedFragment, selection.selectionSet);
  }
}

function schemaRootKindToOperationKind(operation: SchemaRootKind): OperationTypeNode {
  switch(operation) {
    case "query": return OperationTypeNode.QUERY;
    case "mutation": return OperationTypeNode.MUTATION;
    case "subscription": return  OperationTypeNode.SUBSCRIPTION;
  }
}

function findAndRemoveInPlace<T>(predicate: (v: T) => boolean, array: T[]): number {
  const idx = array.findIndex((v) => predicate(v));
  if (idx >= 0) {
    array.splice(idx, 1);
  }
  return idx;
}

function sameMergeAt(m1: ResponsePath | undefined, m2: ResponsePath | undefined): boolean {
  if (!m1) {
    return !m2;
  }
  if (!m2) {
    return false;
  }
  return arrayEquals(m1, m2);
}

function concatPathsInParents(first: OperationPath | undefined, second: OperationPath | undefined): OperationPath | undefined  {
  return first && second ? concatOperationPaths(first, second) : undefined;
}

function samePathsInParents(first: OperationPath | undefined, second: OperationPath | undefined): boolean  {
  if (!first) {
    return !second;
  }
  return !!second && sameOperationPaths(first, second);
}

function computeRootFetchGroups(dependencyGraph: FetchDependencyGraph, pathTree: OpRootPathTree, rootKind: SchemaRootKind): FetchDependencyGraph {
  // The root of the pathTree is one of the "fake" root of the subgraphs graph, which belongs to no subgraph but points to each ones.
  // So we "unpack" the first level of the tree to find out our top level groups (and initialize our stack).
  // Note that we can safely ignore the triggers of that first level as it will all be free transition, and we know we cannot have conditions.
  for (const [edge, _trigger, _conditions, child] of pathTree.childElements()) {
    assert(edge !== null, `The root edge should not be null`);
    const subgraphName = edge.tail.source;
    // The edge tail type is one of the subgraph root type, so it has to be an ObjectType.
    const rootType = edge.tail.type as ObjectType;
    const group = dependencyGraph.getOrCreateRootFetchGroup({ subgraphName, rootKind, parentType: rootType });
    computeGroupsForTree(dependencyGraph, child, group, emptyDeferContext);
  }
  return dependencyGraph;
}

function computeNonRootFetchGroups(dependencyGraph: FetchDependencyGraph, pathTree: OpPathTree, rootKind: SchemaRootKind): FetchDependencyGraph {
  const subgraphName = pathTree.vertex.source;
  // The edge tail type is one of the subgraph root type, so it has to be an ObjectType.
  const rootType = pathTree.vertex.type;
  assert(isCompositeType(rootType), () => `Should not have condition on non-selectable type ${rootType}`);
  const group = dependencyGraph.getOrCreateRootFetchGroup({ subgraphName, rootKind, parentType: rootType} );
  computeGroupsForTree(dependencyGraph, pathTree, group, emptyDeferContext);
  return dependencyGraph;
}

function createNewFetchSelectionContext(type: CompositeType, selections: SelectionSet | undefined, context: PathContext): [Selection, OperationPath] {
  const typeCast = new FragmentElement(type, type.name);
  let inputSelection = selectionOfElement(typeCast, selections);
  let path = [typeCast];
  if (context.conditionals.length === 0) {
    return [inputSelection, path];
  }

  const schema = type.schema();
  // We add the first include/skip to the current typeCast and then wrap in additional type-casts for the next ones
  // if necessary. Note that we use type-casts (... on <type>), but, outside of the first one, we could well also
  // use fragments with no type-condition. We do the former mostly to preverve older behavior, but doing the latter
  // would technically procude slightly small query plans.
  const [name0, ifs0] = context.conditionals[0];
  typeCast.applyDirective(schema.directive(name0)!, { 'if': ifs0 });

  for (let i = 1; i < context.conditionals.length; i++) {
    const [name, ifs] = context.conditionals[i];
    const fragment = new FragmentElement(type, type.name);
    fragment.applyDirective(schema.directive(name)!, { 'if': ifs });
    inputSelection = selectionOfElement(fragment, selectionSetOf(type, inputSelection));
    path = [fragment].concat(path);
  }

  return [inputSelection, path];
}

function extractPathInParentForKeyFetch(type: CompositeType, path: OperationPath): OperationPath {
  // A "key fetch" (calls to the `_entities` operation) always have to start with some type-cast into
  // the entity fetched (`type` in this function), so we can remove a type-cast into the entity from
  // the parent path if it is the last thing in the past. And doing that removal ensures the code
  // later reuse fetch groups for different entities, as long as they get otherwise merged into the
  // parent at the same place.
  const lastElement = path[path.length - 1];
  return (lastElement && lastElement.kind === 'FragmentElement' && lastElement.typeCondition?.name === type.name)
    ? path.slice(0, path.length - 1)
    : path;
}

/**
 * If `maybePrefix` is a prefix of `basePath`, then return the path corresponding to the end of `basePath` after `maybePrefix` (which may
 * be empty if those are the same path). Otherwise, if `maybePrefix` is not a proper prefix, return `undefined`.
 */
function maybeSubstratPathPrefix(basePath: OperationPath, maybePrefix: OperationPath): OperationPath | undefined {
  if (maybePrefix.length <= basePath.length && sameOperationPaths(maybePrefix,  basePath.slice(0, maybePrefix.length))) {
    return basePath.slice(maybePrefix.length);
  }
  return undefined;
}

function computeGroupsForTree(
  dependencyGraph: FetchDependencyGraph,
  pathTree: OpPathTree<any>,
  startGroup: FetchGroup,
  initialDeferContext: DeferContext,
  initialMergeAt: ResponsePath = [],
  initialPath: OperationPath = [],
  initialContext: PathContext = emptyContext,
): FetchGroup[] {
  const stack: {
    tree: OpPathTree,
    group: FetchGroup,
    mergeAt: ResponsePath,
    path: OperationPath,
    context: PathContext,
    deferContext: DeferContext,
  }[] = [{ 
    tree: pathTree,
    group: startGroup,
    mergeAt: initialMergeAt,
    path: initialPath,
    context: initialContext,
    deferContext: initialDeferContext,
  }];
  const createdGroups = [ ];
  while (stack.length > 0) {
    const { tree, group, mergeAt, path, context, deferContext } = stack.pop()!;
    if (tree.isLeaf()) {
      group.addSelection(path);
      dependencyGraph.deferTracking.updateSubselection(deferContext);
    } else {
      // We want to preserve the order of the elements in the child, but the stack will reverse everything, so we iterate
      // in reverse order to counter-balance it.
      for (const [edge, operation, conditions, child] of tree.childElements(true)) {
        if (isPathContext(operation)) {
          const newContext = operation;
          // The only 3 cases where we can take edge not "driven" by an operation is either when we resolve a key, resolve
          // a query (switch subgraphs because the query root type is the type of a field), or at the root of subgraph graph.
          // The latter case has already be handled the beginning of `computeFetchGroups` so only the 2 former remains.
          assert(edge !== null, () => `Unexpected 'null' edge with no trigger at ${path}`);
          if (edge.transition.kind === 'KeyResolution') {
            assert(conditions, () => `Key edge ${edge} should have some conditions paths`);
            // First, we need to ensure we fetch the conditions from the current group.
            const conditionsGroups = computeGroupsForTree(dependencyGraph, conditions, group, deferContextForConditions(deferContext), mergeAt, path);
            createdGroups.push(...conditionsGroups);
            // Then we can "take the edge", creating a new group. That group depends
            // on the condition ones.
            const type = edge.tail.type as CompositeType; // We shouldn't have a key on a non-composite type
            const pathInParent = extractPathInParentForKeyFetch(type, path);
            const updatedDeferContext = deferContextAfterSubgraphJump(deferContext);
            const newGroup = dependencyGraph.getOrCreateKeyFetchGroup({
              subgraphName: edge.tail.source,
              mergeAt,
              parent: { group, path: pathInParent },
              conditionsGroups,
              deferRef: updatedDeferContext.activeDeferRef,
            });
            createdGroups.push(newGroup);
            newGroup.addParents(conditionsGroups.map((conditionGroup) => {
              // If `conditionGroup` parent is `group`, that is the same as `newGroup` current parent, then we can infer the path of `newGroup` into
              // that condition `group` by looking at the paths of each to their common parent. But otherwise, we cannot have a proper
              // "path in parent".
              const conditionGroupParents = conditionGroup.parents();
              let path: OperationPath | undefined = undefined;
              if (conditionGroupParents.length === 1 && conditionGroupParents[0].group === group && conditionGroupParents[0].path) {
                path = maybeSubstratPathPrefix(conditionGroupParents[0].path, pathInParent);
              }
              return { group: conditionGroup, path };
            }));
            const inputSelections = new SelectionSet(type);
            inputSelections.add(new FieldSelection(new Field(type.typenameField()!)));
            inputSelections.mergeIn(edge.conditions!);

            const [inputs, newPath] = createNewFetchSelectionContext(type, inputSelections, newContext);
            newGroup.addInputs(inputs);

            // We also ensure to get the __typename of the current type in the "original" group.
            group.addSelection(path.concat(new Field((edge.head.type as CompositeType).typenameField()!)));

            stack.push({
              tree: child,
              group: newGroup,
              mergeAt,
              path: newPath,
              context: newContext,
              deferContext: updatedDeferContext,
            });
          } else {
            assert(edge.transition.kind === 'RootTypeResolution', () => `Unexpected non-collecting edge ${edge}`);
            const rootKind = edge.transition.rootKind;
            assert(!conditions, () => `Root type resolution edge ${edge} should not have conditions`);

            assert(isObjectType(edge.head.type) && isObjectType(edge.tail.type), () => `Expected an objects for the vertices of ${edge}`);
            const type = edge.tail.type;
            assert(type === type.schema().schemaDefinition.rootType(rootKind), () => `Expected ${type} to be the root ${rootKind} type, but that is ${type.schema().schemaDefinition.rootType(rootKind)}`);

            // Usually, we get here because a field (say `q`) has query root type as type, and the field queried for that root
            // type is on another subgraph. When that happens, it means that on the original subgraph we may not have
            // added _any_ subselection for type `q` and that would make the query to the original subgraph invalid.
            // To avoid this, we request the __typename field.
            // One exception however is if we're at the "top" of the current group (`path.length === 0`, which is a corner
            // case but can happen with @defer when everything in a query is deferred): in that case, there is no
            // point in adding __typename because if we don't add any other selection, the group will be empty
            // and we've rather detect that and remove the group entirely later.
            if (path.length > 0) {
              group.addSelection(path.concat(new Field((edge.head.type as CompositeType).typenameField()!)));
            }

            // We take the edge, creating a new group. Note that we always create a new group because this
            // correspond to jumping subgraph after a field returned the query root type, and we want to
            // preserve this ordering somewhat (debatable, possibly).
            const updatedDeferContext = deferContextAfterSubgraphJump(deferContext);
            const newGroup = dependencyGraph.newRootTypeFetchGroup({
              subgraphName: edge.tail.source,
              rootKind,
              parentType: type,
              mergeAt,
              deferRef: updatedDeferContext.activeDeferRef,
            });
            newGroup.addParent({ group, path });
            const newPath = createNewFetchSelectionContext(type, undefined, newContext)[1];
            stack.push({
              tree: child,
              group: newGroup,
              mergeAt,
              path: newPath,
              context: newContext,
              deferContext: updatedDeferContext,
            });
          }
        } else if (edge === null) {
          // A null edge means that the operation does nothing but may contain directives to preserve.
          // If it does contains directives, we look for @defer in particular. If we find it, this
          // means that we should change our current group to one for the defer in question.

          const { updatedOperation, updatedDeferContext } = extractDeferFromOperation({
            dependencyGraph,
            operation,
            deferContext,
            responsePath: mergeAt,
          });

          // We're now removed any @defer. If the operation contains other directives, we need to preserve those and
          // so we add operation. Otherwise, we just skip it as a minor optimization (it makes the subgraph query
          // slighly smaller and on complex queries, it might also deduplicate similar selections).
          const newPath = updatedOperation && updatedOperation.appliedDirectives.length > 0
            ? path.concat(operation)
            : path;
          stack.push({
            tree: child,
            group,
            mergeAt,
            path: newPath,
            context,
            deferContext: updatedDeferContext,
          });
        } else {
          assert(edge.head.source === edge.tail.source, () => `Collecting edge ${edge} for ${operation} should not change the underlying subgraph`)

          const { updatedOperation, updatedDeferContext } = extractDeferFromOperation({
            dependencyGraph,
            operation,
            deferContext,
            responsePath: mergeAt,
          });
          assert(updatedOperation, `Extracting @defer from ${operation} should not have resulted in no operation`);

          let updated = {
            tree: child,
            group,
            mergeAt,
            path,
            context,
            deferContext: updatedDeferContext
          };
          if (conditions) {
            // We have some @requires.
            const requireResult =  handleRequires(
              dependencyGraph,
              edge,
              conditions,
              group,
              mergeAt,
              path,
              context,
              updatedDeferContext,
            );
            updated.group = requireResult.group;
            updated.mergeAt = requireResult.mergeAt;
            updated.path = requireResult.path;
            createdGroups.push(...requireResult.createdGroups);
          }

          if (updatedOperation.kind === 'Field') {
            updated.mergeAt = addToResponsePath(updated.mergeAt, updatedOperation.responseName(), (edge.transition as FieldCollection).definition.type!);
          }
          updated.path = updated.path.concat(updatedOperation);
          stack.push(updated);
        }
      }
    }
  }
  return createdGroups;
}

function extractDeferFromOperation({
  dependencyGraph,
  operation,
  deferContext,
  responsePath,
}: {
  dependencyGraph: FetchDependencyGraph,
  operation: OperationElement,
  deferContext: DeferContext,
  responsePath: ResponsePath,
}): {
  updatedOperation: OperationElement | undefined,
  updatedDeferContext: DeferContext,
}{
  const deferArgs = operation.deferDirectiveArgs();
  if (!deferArgs) {
    return {
      updatedOperation: operation,
      updatedDeferContext: {
        ...deferContext,
        pathToDeferParent: deferContext.pathToDeferParent.concat(operation),
      }
    };
  }

  assert(deferArgs.label, 'All defers should have a lalel at this point');
  const updatedDeferRef = deferArgs.label;
  const updatedOperation = operation.withoutDefer();
  const updatedPathToDeferParent = updatedOperation ? [ updatedOperation ] : [];

  dependencyGraph.deferTracking.registerDefer({
    deferContext,
    deferArgs,
    responsePath,
    parentType: operation.parentType,
  });

  return {
    updatedOperation,
    updatedDeferContext: {
      ...deferContext,
      currentDeferRef: updatedDeferRef,
      pathToDeferParent: updatedPathToDeferParent,
    },
  };
}

function addTypenameFieldForAbstractTypes(selectionSet: SelectionSet) {
  for (const selection of selectionSet.selections()) {
    if (selection.kind == 'FieldSelection') {
      const fieldBaseType = baseType(selection.field.definition.type!);
      if (isAbstractType(fieldBaseType)) {
        selection.selectionSet!.add(new FieldSelection(new Field(fieldBaseType.typenameField()!)));
      }
      if (selection.selectionSet) {
        addTypenameFieldForAbstractTypes(selection.selectionSet);
      }
    } else {
      addTypenameFieldForAbstractTypes(selection.selectionSet);
    }
  }
}

function withoutTypename(selectionSet: SelectionSet): SelectionSet {
  return selectionSet.filter((selection) => selection.kind !== 'FieldSelection' || selection.element().name === '__typename');
}

function pathHasOnlyFragments(path: OperationPath): boolean {
  return path.every((element) => element.kind === 'FragmentElement');
}

function handleRequires(
  dependencyGraph: FetchDependencyGraph,
  edge: Edge,
  requiresConditions: OpPathTree,
  group: FetchGroup,
  mergeAt: ResponsePath,
  path: OperationPath,
  context: PathContext,
  deferContext: DeferContext,
): {
  group: FetchGroup,
  mergeAt: ResponsePath,
  path: OperationPath,
  createdGroups: FetchGroup[],
} {
  // @requires should be on an entity type, and we only support object types right now
  const entityType = edge.head.type as ObjectType;

  // In many case, we can optimize requires by merging the requirement to previously existing groups. However,
  // we only do this when the current group has only a single parent (it's hard to reason about it otherwise).
  // But the current could have multiple parents due to the graph lacking minimimality, and we don't want that
  // to needlessly prevent us from this optimization. So we do a graph reduction first (which effectively
  // just eliminate unecessary edges). To illustrate, we could be in a case like:
  //     1
  //   /  \
  // 0 --- 2
  // with current group 2. And while the group currently has 2 parents, the `reduce` step will ensure
  // the edge `0 --- 2` is removed (since the dependency of 2 on 0 is already provide transitively through 1).
  dependencyGraph.reduce();

  const parents = group.parents();
  // In general, we should do like for an edge, and create a new group _for the current subgraph_
  // that depends on the createdGroups and have the created groups depend on the current one.
  // However, we can be more efficient in general (and this is expected by the user) because
  // required fields will usually come just after a key edge (at the top of a fetch group).
  // In that case (when the path is only typeCasts), we can put the created groups directly
  // as dependency of the current group, avoiding to create a new one. Additionally, if the
  // group we're coming from is our "direct parent", we can merge it to said direct parent (which
  // effectively means that the parent group will collect the provides before taking the edge
  // to our current group).
  if (parents.length === 1 && pathHasOnlyFragments(path)) {
    const parent = parents[0];

    // We start by computing the groups for the conditions. We do this using a copy of the current
    // group (with only the inputs) as that allows to modify this copy without modifying `group`.
    const originalInputs = group.clonedInputs()!;
    const newGroup = dependencyGraph.newKeyFetchGroup({ subgraphName: group.subgraphName, mergeAt: group.mergeAt!, deferRef: group.deferRef});
    newGroup.addParent(parent);
    newGroup.addInputs(originalInputs.forRead());
    const createdGroups = computeGroupsForTree(dependencyGraph, requiresConditions, newGroup, deferContextForConditions(deferContext), mergeAt, path);
    if (createdGroups.length == 0) {
      // All conditions were local. Just merge the newly created group back in the current group (we didn't need it)
      // and continue.
      assert(group.canMergeSiblingIn(newGroup), () => `We should be able to merge ${newGroup} into ${group} by construction`);
      group.mergeSiblingIn(newGroup);
      return {group, mergeAt, path, createdGroups: []};
    }

    // We know the @require needs createdGroups. We do want to know however if any of the conditions was
    // fetched from our `newGroup`. If not, then this means that `createdGroup` don't really depend on
    // the current `group`, but can be dependencies of the parent (or even merged into this parent).
    // To know this, we check if `newGroup` inputs contains its inputs (meaning the fetch is
    // useless: we jump to it but didn't get anything new). Not that this isn't perfect because
    // in the case of multiple keys between `newGroup` and its parent, we could theoretically take a
    // different key on the way in that on the way back. In other words, `newGroup` selection may only
    // be fetching a key that happens to not be the one in its inputs, and in that case the code below
    // will not remove `newGroup` even though it would be more efficient to do so. Handling this properly
    // is more complex however and it's sufficiently unlikely to happpen that we ignore that "optimization"
    // for now. If someone run into this and notice, we can optimize then.
    // Note: it is to be sure this test is not poluted by other things in `group` that we created `newGroup`.
    // Note2: `__typename` selections adds a bit of complexity. That is, if `newGroup` selection is not
    // strictly contained in its inputs but only due to the selection of some `__typename`, then we
    // still want to ignore that group, because `__typename` are always trivially queriable from any
    // type in any subgraph and so that `__typename` can always be fetched from the parent. Which is
    // what the `newGroupIsUnneeded` check ignores `__typename` in the selection.
    const newGroupIsUnneeded = newGroup.inputs!.contains(withoutTypename(newGroup.selection)) && parent.path;
    const unmergedGroups = [];

    if (newGroupIsUnneeded) {
      // Up to this point, `newGroup` had no parent, so let's first merge `newGroup` to the parent, thus "rooting"
      // it's children to it. Note that we just checked that `newGroup` selection was just its inputs, so
      // we know that merging it to the parent is mostly a no-op from that POV, except maybe for requesting
      // a few addition `__typename` we didn't before (due to the exclusion of `__typename` in the `newGroupIsUnneeded` check)
      parent.group.mergeChildIn(newGroup);

      // Now, all created groups are going to be descendant of `parentGroup`. But some of them may actually be
      // mergeable into it.
      for (const created of createdGroups) {
        // Note that `created` may not be a direct child of `parent.group`, but `canMergeChildIn` just return `false` in
        // that case, yielding the behaviour we want (not trying to merge it in).
        if (created.subgraphName === parent.group.subgraphName && parent.group.canMergeChildIn(created)) {
          parent.group.mergeChildIn(created);
        } else {
          unmergedGroups.push(created);
          // `created` cannot be merged into `parent.group`, which may typically be because they are not to the same
          // subgraph. However, while `created` currently depend on `parent.group` (directly or indirectly), that
          // dependency just come from the fact that `parent.group` is the parent of the group whose @require we're
          // dealing with. And in practice, it could well be that some of the fetches needed for that require don't
          // really depend on anything that parent fetches and could be done in parallel with it. If we detect that
          // this is the case for `created`, we can move it "up the chain of dependency".
          let currentParent: ParentRelation | undefined = parent;
          while (currentParent
            && !currentParent.group.isTopLevel
            && created.isChildOfWithArtificialDependency(currentParent.group)
          ) {
            currentParent.group.removeChild(created);
            const grandParents = currentParent.group.parents();
            assert(grandParents.length > 0, `${currentParent.group} is not top-level, so it should have parents`);
            for (const grandParent of grandParents) {
              created.addParent({
                group: grandParent.group,
                path: concatPathsInParents(grandParent.path, currentParent.path),
              });
            }
            // If we have more that 1 "grand parent", let's stop there as it would get more complicated
            // and that's probably not needed. Otherwise, we can check if `created` may be able to move even
            // further up.
            currentParent = grandParents.length === 1 ? grandParents[0] : undefined;
          }
        }
      }
    } else {
      // We cannot merge `newGroup` to the parent, either because there it fetches some things necessary to the
      // @require, or because we had more than one parent and don't know how to handle this (unsure if the later
      // can actually happen at this point tbh (?)). Bu not reason not to merge `newGroup` back to `group` so
      // we do that first.
      assert(group.canMergeSiblingIn(newGroup), () => `We should be able to merge ${newGroup} into ${group} by construction`);
      group.mergeSiblingIn(newGroup);

      // The created group depend on `group` and the dependency cannot be moved to the parent in
      // this case. However, we might still be able to merge some created group directly in the
      // parent. But for this to be true, we should essentially make sure that the dependency
      // on `group` is not a "true" dependency. That is, if the created group inputs are the same
      // as `group` inputs (and said created group is the same subgraph than the parent of
      // `group`, then it means we're only depending on values that are already in the parent and
      // can merge the group).
      if (parent.path) {
        for (const created of createdGroups) {
          if (created.subgraphName === parent.group.subgraphName
            && parent.group.canMergeGrandChildIn(created)
            && sameMergeAt(created.mergeAt, group.mergeAt)
            && group.inputs!.contains(created.inputs!)
          ) {
            parent.group.mergeGrandChildIn(created);
          } else {
            unmergedGroups.push(created);
          }
        }
      }
    }

    // If we've merged all the created groups, then all the "requires" are handled _before_ we get to the
    // current group, so we can "continue" with the current group.
    if (unmergedGroups.length == 0) {
      // We still need to add the stuffs we require though (but `group` already has a key in its inputs,
      // we don't need one).
      group.addInputs(inputsForRequire(dependencyGraph.federatedQueryGraph, entityType, edge, context, false)[0]);
      return { group, mergeAt, path, createdGroups: [] };
    }

    // If we get here, it means that @require needs the information from `unmergedGroups` (plus whatever has
    // been merged before) _and_ those rely on some information from the current `group` (if they hadn't, we
    // would have been able to merge `newGroup` to `group`'s parent). So the group we should return, which
    // is the group where the "post-@require" fields will be add, needs to a be a new group that depends
    // on all those `unmergedGroups`.
    const postRequireGroup = dependencyGraph.newKeyFetchGroup({ subgraphName: group.subgraphName, mergeAt: group.mergeAt!, deferRef: group.deferRef});
    // Note that `postRequireGroup` cannot generally be merged in any of the `unmergedGroup` and we don't provide a `path`.
    postRequireGroup.addParents(unmergedGroups.map((group) => ({ group })));
    // That group also need, in general, to depend on the current `group`. That said, if we detected that the @require
    // didn't need anything of said `group` (if `newGroupIsUnneeded`), then we can depend on the parent instead.
    if (newGroupIsUnneeded) {
      postRequireGroup.addParent(parent);
    } else {
      postRequireGroup.addParent({ group, path: []});
    }
    const [inputs, newPath] = inputsForRequire(dependencyGraph.federatedQueryGraph, entityType, edge, context);
    // The post-require group needs both the inputs from `group` (the key to `group` subgraph essentially, and the additional requires conditions)
    postRequireGroup.addInputs(inputs);
    return {
      group: postRequireGroup,
      mergeAt,
      path: newPath,
      createdGroups: unmergedGroups.concat(postRequireGroup),
    };
  } else {
    // We're in the somewhat simpler case where a @require happens somewhere in the middle of a subgraph query (so, not
    // just after having jumped to that subgraph). In that case, there isn't tons of optimisation we can do: we have to
    // see what satisfying the @require necessitate, and if it needs anything from another subgraph, we have to stop the
    // current subgraph fetch there, get the requirements from other subgraphs, and then resume the query of that particular subgraph.
    const createdGroups = computeGroupsForTree(dependencyGraph, requiresConditions, group, deferContextForConditions(deferContext), mergeAt, path);
    // If we didn't created any group, that means the whole condition was fetched from the current group
    // and we're good.
    if (createdGroups.length == 0) {
      return { group, mergeAt, path, createdGroups: []};
    }
    // We need to create a new group, on the same subgraph `group`, where we resume fetching the field for
    // which we handle the @requires _after_ we've delt with the `requiresConditionsGroups`.
    // Note that we know the conditions will include a key for our group so we can resume properly.
    const newGroup = dependencyGraph.newKeyFetchGroup({ subgraphName: group.subgraphName, mergeAt });
    newGroup.addParents(createdGroups.map((group) => ({ group })));
    const [inputs, newPath] = inputsForRequire(dependencyGraph.federatedQueryGraph, entityType, edge, context);
    newGroup.addInputs(inputs);
    return { group: newGroup, mergeAt, path: newPath, createdGroups };
  }
}

function inputsForRequire(
  graph: QueryGraph,
  entityType: ObjectType,
  edge: Edge,
  context: PathContext,
  includeKeyInputs: boolean = true
): [Selection, OperationPath] {
  const fullSelectionSet = new SelectionSet(entityType);
  fullSelectionSet.add(new FieldSelection(new Field(entityType.typenameField()!)));
  fullSelectionSet.mergeIn(edge.conditions!);
  if (includeKeyInputs) {
    const keyCondition = getLocallySatisfiableKey(graph, edge.head);
    assert(keyCondition, () => `Due to @require, validation should have required a key to be present for ${edge}`);
    fullSelectionSet.mergeIn(keyCondition);
  }
  return createNewFetchSelectionContext(entityType, fullSelectionSet, context);
}

const representationsVariable = new Variable('representations');
function representationsVariableDefinition(schema: Schema): VariableDefinition {
  const metadata = federationMetadata(schema);
  assert(metadata, 'Expected schema to be a federation subgraph')
  const representationsType = new NonNullType(new ListType(new NonNullType(metadata.anyType())));
  return new VariableDefinition(schema, representationsVariable, representationsType);
}

function operationForEntitiesFetch(
  subgraphSchema: Schema,
  selectionSet: SelectionSet,
  allVariableDefinitions: VariableDefinitions,
  fragments?: NamedFragments,
  operationName?: string
): Operation {
  const variableDefinitions = new VariableDefinitions();
  variableDefinitions.add(representationsVariableDefinition(subgraphSchema));
  variableDefinitions.addAll(
    allVariableDefinitions.filter(selectionSet.usedVariables()),
  );

  const queryType = subgraphSchema.schemaDefinition.rootType('query');
  assert(
    queryType,
    `Subgraphs should always have a query root (they should at least provides _entities)`,
  );

  const entities = queryType.field(entitiesFieldName);
  assert(entities, `Subgraphs should always have the _entities field`);

  const entitiesCall: SelectionSet = new SelectionSet(queryType);
  entitiesCall.add(
    new FieldSelection(
      new Field(
        entities,
        { representations: representationsVariable },
        variableDefinitions,
      ),
      selectionSet,
    ),
  );

  return new Operation('query', entitiesCall, variableDefinitions, operationName).optimize(
    fragments,
  );
}

function operationForQueryFetch(
  rootKind: SchemaRootKind,
  selectionSet: SelectionSet,
  allVariableDefinitions: VariableDefinitions,
  fragments?: NamedFragments,
  operationName?: string
): Operation {
  return new Operation(rootKind, selectionSet, allVariableDefinitions.filter(selectionSet.usedVariables()), operationName).optimize(fragments);
}<|MERGE_RESOLUTION|>--- conflicted
+++ resolved
@@ -43,15 +43,12 @@
   conditionalDirectivesInOperationPath,
   SetMultiMap,
   ERRORS,
-<<<<<<< HEAD
   OperationElement,
   Concrete,
   DeferDirectiveArgs,
   setValues,
   MultiMap,
-=======
   NamedFragmentDefinition,
->>>>>>> 54ff893c
 } from "@apollo/federation-internals";
 import {
   advanceSimultaneousPathsWithOperation,
@@ -1896,11 +1893,7 @@
     );
   }
 
-<<<<<<< HEAD
-  // We expand all fragments. This might merge a number of common branches and save us
-  // some work, and we're going to expand everything during the algorithm anyway.
-=======
-  const reuseQueryFragments = queryPlannerConfig.reuseQueryFragments ?? true;
+  const reuseQueryFragments = config.reuseQueryFragments ?? true;
   let fragments = operation.selectionSet.fragments
   if (fragments && reuseQueryFragments) {
     // For all subgraph fetches we query `__typename` on every abstract types (see `FetchGroup.toPlanNode`) so if we want
@@ -1913,7 +1906,6 @@
   // We expand all fragments. This might merge a number of common branches and save us some work, and we're
   // going to expand everything during the algorithm anyway. We'll re-optimize subgraph fetches with fragments
   // later if possible (which is why we saved them above before expansion).
->>>>>>> 54ff893c
   operation = operation.expandAllFragments();
   operation = withoutIntrospection(operation);
 
@@ -1937,11 +1929,10 @@
 
   const root = federatedQueryGraph.root(operation.rootKind);
   assert(root, () => `Shouldn't have a ${operation.rootKind} operation if the subgraphs don't have a ${operation.rootKind} root`);
-<<<<<<< HEAD
   const processor = fetchGroupToPlanProcessor({
     config,
     variableDefinitions: operation.variableDefinitions,
-    fragments: operation.selectionSet.fragments,
+    fragments,
     operationName: operation.name,
     assignedDeferLabels,
   });
@@ -1988,9 +1979,6 @@
   root: RootVertex,
   hasDefers: boolean,
 }): PlanNode | undefined {
-=======
-  const processor = fetchGroupToPlanProcessor(queryPlannerConfig, operation.variableDefinitions, fragments, operation.name);
->>>>>>> 54ff893c
   if (operation.rootKind === 'mutation') {
     const dependencyGraphs = computeRootSerialDependencyGraph(supergraphSchema, operation, federatedQueryGraph, root, hasDefers);
     let allMain: (PlanNode | undefined)[] = [];
@@ -2391,7 +2379,7 @@
   //       }
   //     }
   //   }
-  // but that's not ideal because the inner-most `__typename` is already within `InnerX`. And that 
+  // but that's not ideal because the inner-most `__typename` is already within `InnerX`. And that
   // gets in the way to re-adding fragments (the `SelectionSet.optimize` method) because if we start
   // with:
   //   {
@@ -2662,7 +2650,7 @@
     path: OperationPath,
     context: PathContext,
     deferContext: DeferContext,
-  }[] = [{ 
+  }[] = [{
     tree: pathTree,
     group: startGroup,
     mergeAt: initialMergeAt,
