import {
  ArgumentNode,
  ASTNode,
  DefinitionNode,
  DirectiveNode,
  DocumentNode,
  FieldNode,
  FragmentDefinitionNode,
  FragmentSpreadNode,
  InlineFragmentNode,
  Kind,
  OperationDefinitionNode,
  parse,
  SelectionNode,
  SelectionSetNode,
  OperationTypeNode,
  NameNode,
} from "graphql";
import {
  baseType,
  Directive,
  DirectiveTargetElement,
  FieldDefinition,
  InterfaceType,
  isCompositeType,
  isInterfaceType,
  isLeafType,
  isNullableType,
  isObjectType,
  isUnionType,
  ObjectType,
  runtimeTypesIntersects,
  Schema,
  SchemaRootKind,
  mergeVariables,
  Variables,
  variablesInArguments,
  VariableDefinitions,
  variableDefinitionsFromAST,
  CompositeType,
  typenameFieldName,
  sameDirectiveApplications,
  isConditionalDirective,
  isDirectiveApplicationsSubset,
<<<<<<< HEAD
  DeferDirectiveArgs,
  Variable,
} from "./definitions";
import { ERRORS } from "./error";
import { sameType } from "./types";
import { assert, mapEntries, MapWithCachedArrays, MultiMap, SetMultiMap } from "./utils";
=======
  isAbstractType,
} from "./definitions";
import { ERRORS } from "./error";
import { isDirectSubtype, sameType } from "./types";
import { assert, mapEntries, MapWithCachedArrays, MultiMap } from "./utils";
>>>>>>> 54ff893c
import { argumentsEquals, argumentsFromAST, isValidValue, valueToAST, valueToString } from "./values";

function validate(condition: any, message: () => string, sourceAST?: ASTNode): asserts condition {
  if (!condition) {
    throw ERRORS.INVALID_GRAPHQL.err(message(), { nodes: sourceAST });
  }
}

function haveSameDirectives<TElement extends OperationElement>(op1: TElement, op2: TElement): boolean {
  return sameDirectiveApplications(op1.appliedDirectives, op2.appliedDirectives);
}

abstract class AbstractOperationElement<T extends AbstractOperationElement<T>> extends DirectiveTargetElement<T> {
  constructor(
    schema: Schema,
    private readonly variablesInElement: Variables
  ) {
    super(schema);
  }

  variables(): Variables {
    return mergeVariables(this.variablesInElement, this.variablesInAppliedDirectives());
  }

  abstract updateForAddingTo(selection: SelectionSet): T;
}

export class Field<TArgs extends {[key: string]: any} = {[key: string]: any}> extends AbstractOperationElement<Field<TArgs>> {
  readonly kind = 'Field' as const;

  constructor(
    readonly definition: FieldDefinition<CompositeType>,
    readonly args: TArgs = Object.create(null),
    readonly variableDefinitions: VariableDefinitions = new VariableDefinitions(),
    readonly alias?: string
  ) {
    super(definition.schema(), variablesInArguments(args));
    this.validate();
  }

  get name(): string {
    return this.definition.name;
  }

  responseName(): string {
    return this.alias ? this.alias : this.name;
  }

  get parentType(): CompositeType {
    return this.definition.parent;
  }

  withUpdatedDefinition(newDefinition: FieldDefinition<any>): Field<TArgs> {
    const newField = new Field<TArgs>(newDefinition, this.args, this.variableDefinitions, this.alias);
    for (const directive of this.appliedDirectives) {
      newField.applyDirective(directive.definition!, directive.arguments());
    }
    return newField;
  }

  appliesTo(type: ObjectType | InterfaceType): boolean {
    const definition = type.field(this.name);
    return !!definition && this.selects(definition);
  }

  selects(definition: FieldDefinition<any>, assumeValid: boolean = false): boolean {
    // We've already validated that the field selects the definition on which it was built.
    if (definition == this.definition) {
      return true;
    }

    // This code largely mirrors validate, so we could generalize that and return false on exception, but this
    // method is called fairly often and that has been shown to impact performance quite a lot. So a little
    // bit of code duplication is ok.
    if (this.name !== definition.name) {
      return false;
    }

    // We need to make sure the field has valid values for every non-optional argument.
    for (const argDef of definition.arguments()) {
      const appliedValue = this.args[argDef.name];
      if (appliedValue === undefined) {
        if (argDef.defaultValue === undefined && !isNullableType(argDef.type!)) {
          return false;
        }
      } else {
        if (!assumeValid && !isValidValue(appliedValue, argDef, this.variableDefinitions)) {
          return false;
        }
      }
    }

    // We also make sure the field application does not have non-null values for field that are not part of the definition.
    if (!assumeValid) {
      for (const [name, value] of Object.entries(this.args)) {
        if (value !== null && definition.argument(name) === undefined) {
          return false
        }
      }
    }
    return true;
  }

  private validate() {
    validate(this.name === this.definition.name, () => `Field name "${this.name}" cannot select field "${this.definition.coordinate}: name mismatch"`);

    // We need to make sure the field has valid values for every non-optional argument.
    for (const argDef of this.definition.arguments()) {
      const appliedValue = this.args[argDef.name];
      if (appliedValue === undefined) {
        validate(
          argDef.defaultValue !== undefined || isNullableType(argDef.type!),
          () => `Missing mandatory value "${argDef.name}" in field selection "${this}"`);
      } else {
        validate(
          isValidValue(appliedValue, argDef, this.variableDefinitions),
          () => `Invalid value ${valueToString(appliedValue)} for argument "${argDef.coordinate}" of type ${argDef.type}`)
      }
    }

    // We also make sure the field application does not have non-null values for field that are not part of the definition.
    for (const [name, value] of Object.entries(this.args)) {
      validate(
        value === null || this.definition.argument(name) !== undefined,
        () => `Unknown argument "${name}" in field application of "${this.name}"`);
    }
  }

  updateForAddingTo(selectionSet: SelectionSet): Field<TArgs> {
    const selectionParent = selectionSet.parentType;
    const fieldParent = this.definition.parent;
    if (selectionParent === fieldParent) {
      return this;
    }

    if (this.name === typenameFieldName) {
      return this.withUpdatedDefinition(selectionParent.typenameField()!);
    }

    // We accept adding a selection of an interface field to a selection of one of its subtype. But otherwise, it's invalid.
    // Do note that the field might come from a supergraph while the selection is on a subgraph, so we avoid relying on isDirectSubtype (because
    // isDirectSubtype relies on the subtype knowing which interface it implements, but the one of the subgraph might not declare implementing
    // the supergraph interface, even if it does in the subgraph).
    validate(
      selectionParent.name == fieldParent.name
      || (
        !isUnionType(selectionParent)
        && (
          (isInterfaceType(fieldParent) && fieldParent.allImplementations().some(i => i.name == selectionParent.name))
          || (isObjectType(fieldParent) && fieldParent.name == selectionParent.name)
        )
      ),
      () => `Cannot add selection of field "${this.definition.coordinate}" to selection set of parent type "${selectionSet.parentType}"`
    );
    const fieldDef = selectionParent.field(this.name);
    validate(fieldDef, () => `Cannot add selection of field "${this.definition.coordinate}" to selection set of parent type "${selectionParent}" (that does not declare that field)`);
    return this.withUpdatedDefinition(fieldDef);
  }

  hasDefer(): boolean {
    // @defer cannot be on field at the moment
    return false;
  }

  deferDirectiveArgs(): undefined {
    // @defer cannot be on field at the moment (but exists so we can call this method on any `OperationElement` conveniently)
    return undefined;
  }

  withoutDefer(): Field<TArgs> {
    // @defer cannot be on field at the moment
    return this;
  }

  equals(that: OperationElement): boolean {
    if (this === that) {
      return true;
    }
    return that.kind === 'Field'
      && this.name === that.name
      && this.alias === that.alias
      && argumentsEquals(this.args, that.args)
      && haveSameDirectives(this, that);
  }

  toString(): string {
    const alias = this.alias ? this.alias + ': ' : '';
    const entries = Object.entries(this.args);
    const args = entries.length == 0
      ? ''
      : '(' + entries.map(([n, v]) => `${n}: ${valueToString(v, this.definition.argument(n)?.type)}`).join(', ') + ')';
    return alias + this.name + args + this.appliedDirectivesToString();
  }
}

export class FragmentElement extends AbstractOperationElement<FragmentElement> {
  readonly kind = 'FragmentElement' as const;
  readonly typeCondition?: CompositeType;

  constructor(
    private readonly sourceType: CompositeType,
    typeCondition?: string | CompositeType,
  ) {
    // TODO: we should do some validation here (remove the ! with proper error, and ensure we have some intersection between
    // the source type and the type condition)
    super(sourceType.schema(), []);
    this.typeCondition = typeCondition !== undefined && typeof typeCondition === 'string'
      ? this.schema().type(typeCondition)! as CompositeType
      : typeCondition;
  }

  get parentType(): CompositeType {
    return this.sourceType;
  }

  castedType(): CompositeType {
    return this.typeCondition ? this.typeCondition : this.sourceType;
  }

  withUpdatedSourceType(newSourceType: CompositeType): FragmentElement {
    // Note that we pass the type-condition name instead of the type itself, to ensure that if `newSourceType` was from a different
    // schema (typically, the supergraph) than `this.sourceType` (typically, a subgraph), then the new condition uses the
    // definition of the proper schema (the supergraph in such cases, instead of the subgraph).
    const newFragment = new FragmentElement(newSourceType, this.typeCondition?.name);
    for (const directive of this.appliedDirectives) {
      newFragment.applyDirective(directive.definition!, directive.arguments());
    }
    return newFragment;
  }

  updateForAddingTo(selectionSet: SelectionSet): FragmentElement {
    const selectionParent = selectionSet.parentType;
    const fragmentParent = this.parentType;
    const typeCondition = this.typeCondition;
    if (selectionParent != fragmentParent) {
      // As long as there an intersection between the type we cast into and the selection parent, it's ok.
      validate(
        !typeCondition || runtimeTypesIntersects(selectionParent, typeCondition),
        () => `Cannot add fragment of parent type "${this.parentType}" to selection set of parent type "${selectionSet.parentType}"`
      );
      return this.withUpdatedSourceType(selectionParent);
    }
    return this;
  }

  hasDefer(): boolean {
    return this.hasAppliedDirective('defer');
  }

  hasStream(): boolean {
    return this.hasAppliedDirective('stream');
  }

  deferDirectiveArgs(): DeferDirectiveArgs | undefined {
    // Note: @defer is not repeatable, so the return array below is either empty, or has a single value.
    return this.appliedDirectivesOf(this.schema().deferDirective())[0]?.arguments();
  }

  /**
   * Returns this fragment element but with any @defer directive on it removed.
   *
   * This method will return `undefined` if, upon removing @defer, the fragment has no conditions nor
   * any remaining applied directives (meaning that it carries no information whatsoever and can be
   * ignored).
   */
  withoutDefer(): FragmentElement | undefined {
    const deferName = this.schema().deferDirective().name;
    const updatedDirectives = this.appliedDirectives.filter((d) => d.name !== deferName);
    if (!this.typeCondition && updatedDirectives.length === 0) {
      return undefined;
    }

    if (updatedDirectives.length === this.appliedDirectives.length) {
      return this;
    }

    const updated = new FragmentElement(this.sourceType, this.typeCondition);
    updatedDirectives.forEach((d) => updated.applyDirective(d.definition!, d.arguments()));
    return updated;
  }

  /**
   * Returns this fragment element, but it is has a @defer directive, the element is returned with
   * the @defer "normalized".
   *
   * See `Operation.withNormalizedDefer` for details on our so-called @defer normalization.
   */
  withNormalizedDefer(normalizer: DeferNormalizer): FragmentElement | undefined {
    const deferArgs = this.deferDirectiveArgs();
    if (!deferArgs) {
      return this;
    }

    let newDeferArgs: DeferDirectiveArgs | undefined = undefined;
    let conditionVariable: Variable | undefined = undefined;
    if (deferArgs.if !== undefined) {
      if (typeof deferArgs.if === 'boolean') {
        if (deferArgs.if) {
          // Harcoded `if: true`, remove the `if`
          newDeferArgs = {
            ...deferArgs,
            if: undefined,
          }
        } else {
          // Harcoded `if: false`, remove the @defer altogether
          return this.withoutDefer();
        }
      } else {
        // `if` on a variable
        conditionVariable = deferArgs.if;
      }
    }

    let label = deferArgs.label;
    if (!label) {
      label = normalizer.newLabel();
      if (newDeferArgs) {
        newDeferArgs.label = label;
      } else {
        newDeferArgs = {
          ...deferArgs,
          label,
        }
      }
    }

    // Now that we are sure to have a label, if we had a (non-trivial) condition,
    // associate it to that label.
    if (conditionVariable) {
      normalizer.registerCondition(label, conditionVariable);
    }

    if (!newDeferArgs) {
      return this;
    }

    const updated = new FragmentElement(this.sourceType, this.typeCondition);
    const deferDirective = this.schema().deferDirective();
    // Re-apply all the non-defer directives
    this.appliedDirectives.filter((d) => d.name !== deferDirective.name).forEach((d) => updated.applyDirective(d.definition!, d.arguments()));
    // And then re-apply the @defer with the new label.
    updated.applyDirective(this.schema().deferDirective(), newDeferArgs);
    return updated;
  }

  equals(that: OperationElement): boolean {
    if (this === that) {
      return true;
    }
    return that.kind === 'FragmentElement'
      && this.typeCondition?.name === that.typeCondition?.name
      && haveSameDirectives(this, that);
  }

  toString(): string {
    return '...' + (this.typeCondition ? ' on ' + this.typeCondition : '') + this.appliedDirectivesToString();
  }
}

export type OperationElement = Field<any> | FragmentElement;

export type OperationPath = OperationElement[];

export function sameOperationPaths(p1: OperationPath, p2: OperationPath): boolean {
  if (p1 === p2) {
    return true;
  }

  if (p1.length !== p2.length) {
    return false;
  }
  for (let i = 0; i < p1.length; i++) {
    if (!p1[i].equals(p2[i])) {
      return false;
    }
  }
  return true;
}

/**
 * Returns all the "conditional" directive applications (`@skip` and `@include`) in the provided path.
 */
export function conditionalDirectivesInOperationPath(path: OperationPath): Directive<any, any>[] {
  return path.map((e) => e.appliedDirectives).flat().filter((d) => isConditionalDirective(d));
}

export function concatOperationPaths(head: OperationPath, tail: OperationPath): OperationPath {
  // While this is mainly a simple array concatenation, we optimize slightly by recognizing if the
  // tail path starts by a fragment selection that is useless given the end of the head path.
  if (head.length === 0) {
    return tail;
  }
  if (tail.length === 0) {
    return head;
  }
  const lastOfHead = head[head.length - 1];
  const conditionals = conditionalDirectivesInOperationPath(head);
  let firstOfTail = tail[0];
  // Note that in practice, we may be able to eliminate a few elements at the beginning of the path
  // due do conditionals ('@skip' and '@include'). Indeed, a (tail) path crossing multiple conditions
  // may start with: [ ... on X @include(if: $c1), ... on X @ksip(if: $c2), (...)], but if `head`
  // already ends on type `X` _and_ both the conditions on `$c1` and `$c2` are alredy found on `head`,
  // then we can remove both fragments in `tail`.
  while (firstOfTail && isUselessFollowupElement(lastOfHead, firstOfTail, conditionals)) {
    tail = tail.slice(1);
    firstOfTail = tail[0];
  }
  return head.concat(tail);
}

function isUselessFollowupElement(first: OperationElement, followup: OperationElement, conditionals: Directive<any, any>[]): boolean {
  const typeOfFirst = first.kind === 'Field'
    ? baseType(first.definition.type!)
    : first.typeCondition;

  // The followup is useless if it's a fragment (with no directives we would want to preserve) whose type
  // is already that of the first element.
  return !!typeOfFirst
    && followup.kind === 'FragmentElement'
    && !!followup.typeCondition
    && (followup.appliedDirectives.length === 0 || isDirectiveApplicationsSubset(conditionals, followup.appliedDirectives))
    && sameType(typeOfFirst, followup.typeCondition);
}

export type RootOperationPath = {
  rootKind: SchemaRootKind,
  path: OperationPath
}

// TODO Operations can also have directives
export class Operation {
  constructor(
    readonly rootKind: SchemaRootKind,
    readonly selectionSet: SelectionSet,
    readonly variableDefinitions: VariableDefinitions,
    readonly name?: string) {
  }

  optimize(fragments?: NamedFragments, minUsagesToOptimize: number = 2): Operation {
    assert(minUsagesToOptimize >= 1, `Expected 'minUsagesToOptimize' to be at least 1, but got ${minUsagesToOptimize}`)
    if (!fragments || fragments.isEmpty()) {
      return this;
    }

    let optimizedSelection = this.selectionSet.optimize(fragments);
    if (optimizedSelection === this.selectionSet) {
      return this;
    }

    const usages = new Map<string, number>();
    optimizedSelection.collectUsedFragmentNames(usages);
    for (const fragment of fragments.names()) {
      if (!usages.has(fragment)) {
        usages.set(fragment, 0);
      }
    }

    // We re-expand any fragments that is used less than our minimum. Optimizing all fragments to potentially
    // re-expand some is not entirely optimal, but it's simple and probably don't matter too much in practice
    // (we only call this optimization on the final computed query plan, so not a very hot path; plus in most
    // cases we won't even reach that point either because there is no fragment, or none will have been
    // optimized away so we'll exit above). We can optimize later if this show up in profiling though.
    //
    // Also note `toDeoptimize` will always contains the unused fragments, which will allow `expandFragments`
    // to remove them from the listed fragments in `optimizedSelection` (here again, this could make use call
    // `expandFragments` on _only_ unused fragments and that case could be dealt with more efficiently, but
    // probably not noticeable in practice so ...).
    const toDeoptimize = mapEntries(usages).filter(([_, count]) => count < minUsagesToOptimize).map(([name]) => name);
    optimizedSelection = optimizedSelection.expandFragments(toDeoptimize);

    return new Operation(this.rootKind, optimizedSelection, this.variableDefinitions, this.name);
  }

  expandAllFragments(): Operation {
    const expandedSelections = this.selectionSet.expandFragments();
    if (expandedSelections === this.selectionSet) {
      return this;
    }

    return new Operation(
      this.rootKind,
      expandedSelections,
      this.variableDefinitions,
      this.name
    );
  }

  /**
   * Returns this operation but potentially modified so all/some of the @defer applications have been removed.
   *
   * @param labelsToRemove - If provided, then only the `@defer` applications with labels in the provided
   * set will be remove. Other `@defer` applications will be untouched. If `undefined`, then all `@defer`
   * applications are removed.
   */
  withoutDefer(labelsToRemove?: Set<string>): Operation {
    // If we have named fragments, we should be looking inside those and either expand those having @defer or,
    // probably better, replace them with a verison without @defer. But as we currently only call this method
    // after `expandAllFragments`, we'll implement this when/if we need it.
    assert(!this.selectionSet.fragments || this.selectionSet.fragments.isEmpty(), 'Removing @defer currently only work on "expanded" selections (no named fragments)');
    const updated = this.selectionSet.withoutDefer(labelsToRemove);
    return updated == this.selectionSet
      ? this
      : new Operation(this.rootKind, updated, this.variableDefinitions, this.name);
  }

  /**
   * Returns this operation but modified to "normalize" all the @defer applications.
   *
   * "Normalized" in this context means that all the `@defer` application in the
   * resulting operation will:
   *  - have a (unique) label. Which imply that this method generates label for
   *    any `@defer` not having a label.
   *  - have a non-trivial `if` condition, if any. By non-trivial, we mean that
   *    the condition will be a variable and not an hard-coded `true` or `false`.
   *    To do this, this method will remove the condition of any `@defer` that
   *    has `if: true`, and will completely remove any `@defer` application that
   *    has `if: false`.
   */
  withNormalizedDefer(): {
    operation: Operation,
    hasDefers: boolean,
    assignedDeferLabels: Set<string>,
    deferConditions: SetMultiMap<string, string>,
  } {
    // Similar comment than in `withoutDefer`
    assert(!this.selectionSet.fragments || this.selectionSet.fragments.isEmpty(), 'Assigning @defer lables currently only work on "expanded" selections (no named fragments)');

    const normalizer = new DeferNormalizer();
    const { hasDefers, hasNonLabelledOrConditionalDefers } = normalizer.init(this.selectionSet);
    let updatedOperation: Operation = this;
    if (hasNonLabelledOrConditionalDefers) {
      const updated = this.selectionSet.withNormalizedDefer(normalizer);
      updatedOperation = new Operation(this.rootKind, updated, this.variableDefinitions, this.name);
    }
    return {
      operation: updatedOperation,
      hasDefers,
      assignedDeferLabels: normalizer.assignedLabels,
      deferConditions: normalizer.deferConditions,
    };
  }

  toString(expandFragments: boolean = false, prettyPrint: boolean = true): string {
    return this.selectionSet.toOperationString(this.rootKind, this.variableDefinitions, this.name, expandFragments, prettyPrint);
  }
}

function addDirectiveNodesToElement(directiveNodes: readonly DirectiveNode[] | undefined, element: DirectiveTargetElement<any>) {
  if (!directiveNodes) {
    return;
  }
  const schema = element.schema();
  for (const node of directiveNodes) {
    const directiveDef = schema.directive(node.name.value);
    validate(directiveDef, () => `Unknown directive "@${node.name.value}" in selection`)
    element.applyDirective(directiveDef, argumentsFromAST(directiveDef.coordinate, node.arguments, directiveDef));
  }
}

export function selectionSetOf(parentType: CompositeType, selection: Selection): SelectionSet {
  const selectionSet = new SelectionSet(parentType);
  selectionSet.add(selection);
  return selectionSet;
}

export class NamedFragmentDefinition extends DirectiveTargetElement<NamedFragmentDefinition> {
  constructor(
    schema: Schema,
    readonly name: string,
    readonly typeCondition: CompositeType,
    readonly selectionSet: SelectionSet
  ) {
    super(schema);
  }

  withUpdatedSelectionSet(newSelectionSet: SelectionSet): NamedFragmentDefinition {
    return new NamedFragmentDefinition(this.schema(), this.name, this.typeCondition, newSelectionSet);
  }

  variables(): Variables {
    return mergeVariables(this.variablesInAppliedDirectives(), this.selectionSet.usedVariables());
  }

  collectUsedFragmentNames(collector: Map<string, number>) {
    this.selectionSet.collectUsedFragmentNames(collector);
  }

  toFragmentDefinitionNode() : FragmentDefinitionNode {
    return {
      kind: Kind.FRAGMENT_DEFINITION,
      name: {
        kind: Kind.NAME,
        value: this.name
      },
      typeCondition: {
        kind: Kind.NAMED_TYPE,
        name: {
          kind: Kind.NAME,
          value: this.typeCondition.name
        }
      },
      selectionSet: this.selectionSet.toSelectionSetNode()
    };
  }

  /**
   * Whether this fragment may apply at the provided type, that is if its type condition matches the type
   * or is a supertype of it.
   *
   * @param type - the type at which we're looking at applying the fragment
   */
  canApplyAtType(type: CompositeType): boolean {
    return (
      sameType(this.typeCondition, type)
      || (isAbstractType(this.typeCondition) && !isUnionType(type) && isDirectSubtype(this.typeCondition, type))
    );
  }

  toString(indent?: string): string {
    return (indent ?? '') + `fragment ${this.name} on ${this.typeCondition}${this.appliedDirectivesToString()} ${this.selectionSet.toString(false, true, indent)}`;
  }
}

export class NamedFragments {
  private readonly fragments = new MapWithCachedArrays<string, NamedFragmentDefinition>();

  isEmpty(): boolean {
    return this.fragments.size === 0;
  }

  variables(): Variables {
    let variables: Variables = [];
    for (const fragment of this.fragments.values()) {
      variables = mergeVariables(variables, fragment.variables());
    }
    return variables;
  }

  names(): readonly string[] {
    return this.fragments.keys();
  }

  add(fragment: NamedFragmentDefinition) {
    if (this.fragments.has(fragment.name)) {
      throw ERRORS.INVALID_GRAPHQL.err(`Duplicate fragment name '${fragment}'`);
    }
    this.fragments.set(fragment.name, fragment);
  }

  addIfNotExist(fragment: NamedFragmentDefinition) {
    if (!this.fragments.has(fragment.name)) {
      this.fragments.set(fragment.name, fragment);
    }
  }

  maybeApplyingAtType(type: CompositeType): NamedFragmentDefinition[] {
    return this.fragments.values().filter(f => f.canApplyAtType(type));
  }

  without(names: string[]): NamedFragments {
    if (!names.some(n => this.fragments.has(n))) {
      return this;
    }

    const newFragments = new NamedFragments();
    for (const fragment of this.fragments.values()) {
      if (!names.includes(fragment.name)) {
        // We want to keep that fragment. But that fragment might use a fragment we
        // remove, and if so, we need to expand that removed fragment.
        const updatedSelection = fragment.selectionSet.expandFragments(names, false);
        const newFragment = updatedSelection === fragment.selectionSet
          ? fragment
          : new NamedFragmentDefinition(fragment.schema(), fragment.name, fragment.typeCondition, updatedSelection);
        newFragments.add(newFragment);
      }
    }
    return newFragments;
  }

  get(name: string): NamedFragmentDefinition | undefined {
    return this.fragments.get(name);
  }

  has(name: string): boolean {
    return this.fragments.has(name);
  }

  definitions(): readonly NamedFragmentDefinition[] {
    return this.fragments.values();
  }

  validate() {
    for (const fragment of this.fragments.values()) {
      fragment.selectionSet.validate();
    }
  }

  toFragmentDefinitionNodes() : FragmentDefinitionNode[] {
    return this.definitions().map(f => f.toFragmentDefinitionNode());
  }

  toString(indent?: string) {
    return this.definitions().map(f => f.toString(indent)).join('\n\n');
  }
}

abstract class Freezable<T> {
  private _isFrozen: boolean = false;

  protected abstract us(): T;

  /**
   * Freezes this selection/selection set, making it immutable after that point (that is, attempts to modify it will error out).
   *
   * This method should be used when a selection/selection set should not be modified. It ensures both that:
   *  1. direct attempts to modify the selection afterward fails (at runtime, but the goal is to fetch bugs early and easily).
   *  2. if this selection/selection set is "added" to another non-frozen selection (say, if this is input to `anotherSet.mergeIn(this)`),
   *   then it is automatically cloned first (thus ensuring this copy is not modified). Note that this properly is not guaranteed for
   *   non frozen selections. Meaning that if one does `s1.mergeIn(s2)` and `s2` is not frozen, then `s1` may (or may not) reference
   *   `s2` directly (without cloning) and thus later modifications to `s1` may (or may not) modify `s2`. This
   *   do-not-defensively-clone-by-default behaviour is done for performance reasons.
   *
   * Note that freezing is a "deep" operation, in that the whole structure of the selection/selection set is frozen by this method
   * (and so this is not an excessively cheap operation).
   *
   * @return this selection/selection set (for convenience, to allow method chaining).
   */
  freeze(): T {
    if (!this.isFrozen()) {
      this.freezeInternals();
      this._isFrozen = true;
    }
    return this.us();
  }

  protected abstract freezeInternals(): void;

  /**
   * Whether this selection/selection set is frozen. See `freeze` for details.
   */
  isFrozen(): boolean {
    return this._isFrozen;
  }

  /**
   * A shortcut for returning a mutable version of this selection/selection set by cloning it if it is frozen, but returning this set directly
   * if it is not frozen.
   */
  cloneIfFrozen(): T {
    return this.isFrozen() ? this.clone() : this.us();
  }

  abstract clone(): T;
}

/**
 * Utility class used to handle "normalizing" the @defer in an operation.
 *
 * See `Operation.withNormalizedDefer` for details on what we mean by normalizing in
 * this context.
 */
class DeferNormalizer {
  private index = 0;
  readonly assignedLabels = new Set<string>();
  readonly deferConditions = new SetMultiMap<string, string>();
  private readonly usedLabels = new Set<string>();

  /**
   * Initializes the "labeller" with all the labels used in the provided selections set.
   *
   * @return - whether `selectionSet` has any non-labeled @defer.
   */
  init(selectionSet: SelectionSet): { hasDefers: boolean, hasNonLabelledOrConditionalDefers: boolean }  {
    let hasNonLabelledOrConditionalDefers = false;
    let hasDefers = false;
    const stack: Selection[] = selectionSet.selections().concat();
    while (stack.length > 0) {
      const selection = stack.pop()!;
      if (selection.kind === 'FragmentSelection') {
        const deferArgs = selection.element().deferDirectiveArgs();
        if (deferArgs) {
          hasDefers = true;
          if (deferArgs.label) {
            this.usedLabels.add(deferArgs.label);
          } else {
            hasNonLabelledOrConditionalDefers = true;
          }
        }
      }
      if (selection.selectionSet) {
        selection.selectionSet.selections().forEach((s) => stack.push(s));
      }
    }
    return { hasDefers, hasNonLabelledOrConditionalDefers };
  }

  private nextLabel(): string {
    return `qp__${this.index++}`;
  }

  newLabel(): string {
    let candidate = this.nextLabel();
    // It's unlikely that auto-generated label would conflict an existing one, but
    // not taking any chances.
    while (this.usedLabels.has(candidate)) {
      candidate = this.nextLabel();
    }
    this.assignedLabels.add(candidate);
    return candidate;
  }

  registerCondition(label: string, condition: Variable): void {
    this.deferConditions.add(condition.name, label);
  }
}

export class SelectionSet extends Freezable<SelectionSet> {
  // The argument is either the responseName (for fields), or the type name (for fragments), with the empty string being used as a special
  // case for a fragment with no type condition.
  private readonly _selections = new MultiMap<string, Selection>();
  private _selectionCount = 0;
  private _cachedSelections?: readonly Selection[];

  constructor(
    readonly parentType: CompositeType,
    readonly fragments?: NamedFragments
  ) {
    super();
    validate(!isLeafType(parentType), () => `Cannot have selection on non-leaf type ${parentType}`);
  }

  protected us(): SelectionSet {
    return this;
  }

  selections(reversedOrder: boolean = false): readonly Selection[] {
    if (!this._cachedSelections) {
      const selections = new Array(this._selectionCount);
      let idx = 0;
      for (const byResponseName of this._selections.values()) {
        for (const selection of byResponseName) {
          selections[idx++] = selection;
        }
      }
      this._cachedSelections = selections;
    }
    assert(this._cachedSelections, 'Cache should have been populated');
    if (reversedOrder) {
      const reversed = new Array(this._selectionCount);
      for (let i = 0; i < this._selectionCount; i++) {
        reversed[i] = this._cachedSelections[this._selectionCount - i - 1];
      }
      return reversed;
    }
    return this._cachedSelections;
  }

  usedVariables(): Variables {
    let variables: Variables = [];
    for (const byResponseName of this._selections.values()) {
      for (const selection of byResponseName) {
        variables = mergeVariables(variables, selection.usedVariables());
      }
    }
    if (this.fragments) {
      variables = mergeVariables(variables, this.fragments.variables());
    }
    return variables;
  }

  collectUsedFragmentNames(collector: Map<string, number>) {
    for (const byResponseName of this._selections.values()) {
      for (const selection of byResponseName) {
        selection.collectUsedFragmentNames(collector);
      }
    }
  }

  optimize(fragments?: NamedFragments): SelectionSet {
    if (!fragments || fragments.isEmpty()) {
      return this;
    }

    // If any of the existing fragments of the selection set is also a name in the provided one,
    // we bail out of optimizing anything. Not ideal, but dealing with it properly complicate things
    // and we probably don't care for now as we'll call `optimize` mainly on result sets that have
    // no named fragments in the first place.
    if (this.fragments && this.fragments.definitions().some(def => fragments.get(def.name))) {
      return this;
    }

    const optimized = new SelectionSet(this.parentType, fragments);
    for (const selection of this.selections()) {
      optimized.add(selection.optimize(fragments));
    }
    return optimized;
  }

  expandFragments(names?: string[], updateSelectionSetFragments: boolean = true): SelectionSet {
    if (names && names.length === 0) {
      return this;
    }

    const newFragments = updateSelectionSetFragments
      ? (names ? this.fragments?.without(names) : undefined)
      : this.fragments;
    const withExpanded = new SelectionSet(this.parentType, newFragments);
    for (const selection of this.selections()) {
      const expanded = selection.expandFragments(names, updateSelectionSetFragments);
      if (Array.isArray(expanded)) {
        withExpanded.addAll(expanded);
      } else {
        withExpanded.add(expanded as Selection);
      }
    }
    return withExpanded;
  }

  /**
   * Returns the result of mapping the provided `mapper` to all the selection of this selection set.
   *
   * This method assumes that the `mapper` may often return it's argument directly, meaning that only
   * a small subset of selection actually need any modifications, and will avoid re-creating new
   * objects when that is the case. This does mean that the resulting selection set may be `this`
   * directly, or may alias some of the sub-selection in `this`.
   */
  private lazyMap(mapper: (selection: Selection) => Selection | SelectionSet | undefined): SelectionSet {
    let updatedSelections: Selection[] | undefined = undefined;
    const selections = this.selections();
    for (let i = 0; i < selections.length; i++) {
      const selection = selections[i];
      const updated = mapper(selection);
      if (updated !== selection && !updatedSelections) {
        updatedSelections = [];
        for (let j = 0; j < i; j++) {
          updatedSelections.push(selections[j]);
        }
      }
      if (!!updated && updatedSelections) {
        if (updated instanceof SelectionSet) {
          updated.selections().forEach((s) => updatedSelections!.push(s));
        } else {
          updatedSelections.push(updated);
        }
      }
    }
    if (!updatedSelections) {
      return this;
    }
    return new SelectionSet(this.parentType, this.fragments).addAll(updatedSelections)
  }

  withoutDefer(labelsToRemove?: Set<string>): SelectionSet {
    assert(!this.fragments, 'Not yet supported');
    return this.lazyMap((selection) => selection.withoutDefer(labelsToRemove));
  }

  withNormalizedDefer(normalizer: DeferNormalizer): SelectionSet {
    assert(!this.fragments, 'Not yet supported');
    return this.lazyMap((selection) => selection.withNormalizedDefer(normalizer));
  }

  /**
   * Returns the selection select from filtering out any selection that does not match the provided predicate.
   *
   * Please that this method will expand *ALL* fragments as the result of applying it's filtering. You should
   * call `optimize` on the result if you want to re-apply some fragments.
   */
  filter(predicate: (selection: Selection) => boolean): SelectionSet {
    return this.lazyMap((selection) => selection.filter(predicate));
  }

  withoutEmptyBranches(): SelectionSet | undefined {
    const updated = this.filter((selection) => selection.selectionSet?.isEmpty() !== true);
    return updated.isEmpty() ? undefined : updated;
  }

  protected freezeInternals(): void {
    for (const selection of this.selections()) {
      selection.freeze();
    }
  }

  /**
   * Adds the selections of the provided selection set to this selection, merging common selection as necessary.
   *
   * Please note that by default, the selection from the input may (or may not) be directly referenced by this selection
   * set after this method return. That is, future modification of this selection set may end up modifying the input
   * set due to direct aliasing. If direct aliasing should be prevented, the input selection set should be frozen (see
   * `freeze` for details).
   */
  mergeIn(selectionSet: SelectionSet) {
    for (const selection of selectionSet.selections()) {
      this.add(selection);
    }
  }

  /**
   * Adds the provided selections to this selection, merging common selection as necessary.
   *
   * This is very similar to `mergeIn` except that it takes a direct array of selection, and the direct aliasing
   * remarks from `mergeInd` applies here too.
   */
  addAll(selections: Selection[]): SelectionSet {
    selections.forEach(s => this.add(s));
    return this;
  }

  /**
   * Adds the provided selection to this selection, merging it to any existing selection of this set as appropriate.
   *
   * Please note that by default, the input selection may (or may not) be directly referenced by this selection
   * set after this method return. That is, future modification of this selection set may end up modifying the input
   * selection due to direct aliasing. If direct aliasing should be prevented, the input selection should be frozen
   * (see `freeze` for details).
   */
  add(selection: Selection): Selection {
    // It's a bug to try to add to a frozen selection set
    assert(!this.isFrozen(), () => `Cannot add to frozen selection: ${this}`);

    const toAdd = selection.updateForAddingTo(this);
    const key = toAdd.key();
    const existing: Selection[] | undefined = this._selections.get(key);
    if (existing) {
      for (const existingSelection of existing) {
        if (existingSelection.kind === toAdd.kind && haveSameDirectives(existingSelection.element(), toAdd.element())) {
          if (toAdd.selectionSet) {
            existingSelection.selectionSet!.mergeIn(toAdd.selectionSet);
          }
          return existingSelection;
        }
      }
    }
    this._selections.add(key, toAdd);
    ++this._selectionCount;
    this._cachedSelections = undefined;
    return toAdd;
  }

  addPath(path: OperationPath) {
    let previousSelections: SelectionSet = this;
    let currentSelections: SelectionSet | undefined = this;
    for (const element of path) {
      validate(currentSelections, () => `Cannot apply selection ${element} to non-selectable parent type "${previousSelections.parentType}"`);
      const mergedSelection: Selection = currentSelections.add(selectionOfElement(element));
      previousSelections = currentSelections;
      currentSelections = mergedSelection.selectionSet;
    }
  }

  addSelectionSetNode(
    node: SelectionSetNode | undefined,
    variableDefinitions: VariableDefinitions,
    fieldAccessor: (type: CompositeType, fieldName: string) => FieldDefinition<any> | undefined = (type, name) => type.field(name)
  ) {
    if (!node) {
      return;
    }
    for (const selectionNode of node.selections) {
      this.addSelectionNode(selectionNode, variableDefinitions, fieldAccessor);
    }
  }

  addSelectionNode(
    node: SelectionNode,
    variableDefinitions: VariableDefinitions,
    fieldAccessor: (type: CompositeType, fieldName: string) => FieldDefinition<any> | undefined = (type, name) => type.field(name)
  ) {
    this.add(this.nodeToSelection(node, variableDefinitions, fieldAccessor));
  }

  private nodeToSelection(
    node: SelectionNode,
    variableDefinitions: VariableDefinitions,
    fieldAccessor: (type: CompositeType, fieldName: string) => FieldDefinition<any> | undefined
  ): Selection {
    let selection: Selection;
    switch (node.kind) {
      case Kind.FIELD:
        const definition: FieldDefinition<any> | undefined  = fieldAccessor(this.parentType, node.name.value);
        validate(definition, () => `Cannot query field "${node.name.value}" on type "${this.parentType}".`, this.parentType.sourceAST);
        const type = baseType(definition.type!);
        selection = new FieldSelection(
          new Field(definition, argumentsFromAST(definition.coordinate, node.arguments, definition), variableDefinitions, node.alias?.value),
          isLeafType(type) ? undefined : new SelectionSet(type as CompositeType, this.fragments)
        );
        if (node.selectionSet) {
          validate(selection.selectionSet, () => `Unexpected selection set on leaf field "${selection.element()}"`, selection.element().definition.sourceAST);
          selection.selectionSet.addSelectionSetNode(node.selectionSet, variableDefinitions, fieldAccessor);
        }
        break;
      case Kind.INLINE_FRAGMENT:
        const element = new FragmentElement(this.parentType, node.typeCondition?.name.value);
        selection = new InlineFragmentSelection(
          element,
          new SelectionSet(element.typeCondition ? element.typeCondition : element.parentType, this.fragments)
        );
        selection.selectionSet.addSelectionSetNode(node.selectionSet, variableDefinitions, fieldAccessor);
        break;
      case Kind.FRAGMENT_SPREAD:
        const fragmentName = node.name.value;
        validate(this.fragments, () => `Cannot find fragment name "${fragmentName}" (no fragments were provided)`);
        selection = new FragmentSpreadSelection(this.parentType, this.fragments, fragmentName);
        break;
    }
    addDirectiveNodesToElement(node.directives, selection.element());
    return selection;
  }

  equals(that: SelectionSet): boolean {
    if (this === that) {
      return true;
    }

    if (this._selections.size !== that._selections.size) {
      return false;
    }

    for (const [key, thisSelections] of this._selections) {
      const thatSelections = that._selections.get(key);
      if (!thatSelections
        || thisSelections.length !== thatSelections.length
        || !thisSelections.every(thisSelection => thatSelections.some(thatSelection => thisSelection.equals(thatSelection)))
      ) {
        return false
      }
    }
    return true;
  }

  contains(that: SelectionSet): boolean {
    if (this._selections.size < that._selections.size) {
      return false;
    }

    for (const [key, thatSelections] of that._selections) {
      const thisSelections = this._selections.get(key);
      if (!thisSelections
        || (thisSelections.length < thatSelections.length
        || !thatSelections.every(thatSelection => thisSelections.some(thisSelection => thisSelection.contains(thatSelection))))
      ) {
        return false
      }
    }
    return true;
  }

  validate() {
    validate(!this.isEmpty(), () => `Invalid empty selection set`);
    for (const selection of this.selections()) {
      selection.validate();
      const selectionFragments = selection.namedFragments();
      // We make this an assertion because this is a programming error. But validate is a convenient place for this in practice.
      assert(!selectionFragments || selectionFragments === this.fragments, () => `Selection fragments (${selectionFragments}) for ${selection} does not match selection set one (${this.fragments})`);
    }
  }

  isEmpty(): boolean {
    return this._selections.size === 0;
  }

  toSelectionSetNode(): SelectionSetNode {
    // In theory, for valid operations, we shouldn't have empty selection sets (field selections whose type is a leaf will
    // have an undefined selection set, not an empty one). We do "abuse" this a bit however when create query "witness"
    // during composition validation where, to make it easier for users to locate the issue, we want the created witness
    // query to stop where the validation problem lies, even if we're not on a leaf type. To make this look nice and
    // explicit, we handle that case by create a fake selection set that just contains an ellipsis, indicate there is
    // supposed to be more but we elided it for clarity. And yes, the whole thing is a bit of a hack, albeit a convenient
    // one.
    if (this.isEmpty()) {
      return {
        kind: Kind.SELECTION_SET,
        selections: [{
          kind: Kind.FIELD,
          name: {
            kind: Kind.NAME,
            value: '...',
          },
        }]
      }
    }
    return {
      kind: Kind.SELECTION_SET,
      selections: Array.from(this.selectionsInPrintOrder(), s => s.toSelectionNode())
    }
  }

  private selectionsInPrintOrder(): readonly Selection[] {
    // By default, we will print the selection the order in which things were added to it.
    // If __typename is selected however, we put it first. It's a detail but as __typename is a bit special it looks better,
    // and it happens to mimic prior behavior on the query plan side so it saves us from changing tests for no good reasons.
    const typenameSelection = this._selections.get(typenameFieldName);
    if (typenameSelection) {
      return typenameSelection.concat(this.selections().filter(s => s.kind != 'FieldSelection' || s.field.name !== typenameFieldName));
    } else {
      return this.selections();
    }
  }

  toOperationPaths(): OperationPath[] {
    return this.toOperationPathsInternal([]);
  }

  private toOperationPathsInternal(parentPaths: OperationPath[]): OperationPath[] {
    return this.selections().flatMap((selection) => {
      const updatedPaths = parentPaths.map(path => path.concat(selection.element()));
      return selection.selectionSet
        ? selection.selectionSet.toOperationPathsInternal(updatedPaths)
        : updatedPaths;
    });
  }

  clone(): SelectionSet {
    const cloned = new SelectionSet(this.parentType);
    for (const selection of this.selections()) {
      cloned.add(selection.clone());
    }
    return cloned;
  }

  toOperationString(
    rootKind: SchemaRootKind,
    variableDefinitions: VariableDefinitions,
    operationName?: string,
    expandFragments: boolean = false,
    prettyPrint: boolean = true
  ): string {
    const indent = prettyPrint ? '' : undefined;
    const fragmentsDefinitions = !expandFragments && this.fragments && !this.fragments.isEmpty()
      ? this.fragments.toString(indent) + "\n\n"
      : "";
    if (rootKind == "query" && !operationName && variableDefinitions.isEmpty()) {
      return fragmentsDefinitions + this.toString(expandFragments, true, indent);
    }
    const nameAndVariables = operationName
      ? " " + (operationName + (variableDefinitions.isEmpty() ? "" : variableDefinitions.toString()))
      : (variableDefinitions.isEmpty() ? "" : " " + variableDefinitions.toString());
    return fragmentsDefinitions + rootKind + nameAndVariables + " " + this.toString(expandFragments, true, indent);
  }

  /**
   * The string representation of this selection set.
   *
   * By default, this expand all fragments so that the returned string is self-contained. You can
   * use the `expandFragments` boolean to force fragments to not be expanded but the fragments
   * definitions will _not_ be included in the returned string. If you want a representation of
   * this selection set with fragments definitions included, use `toOperationString` instead.
   */
  toString(
    expandFragments: boolean = true,
    includeExternalBrackets: boolean = true,
    indent?: string
  ): string {
    if (indent === undefined) {
      const selectionsToString = this.selections().map(s => s.toString(expandFragments)).join(' ');
      return includeExternalBrackets ?  '{ ' + selectionsToString  + ' }' : selectionsToString;
    } else {
      const selectionIndent = includeExternalBrackets ? indent + "  " : indent;
      const selectionsToString = this.selections().map(s => s.toString(expandFragments, selectionIndent)).join('\n');
      return includeExternalBrackets
        ? '{\n' + selectionsToString  + '\n' + indent + '}'
        : selectionsToString;
    }
  }
}

export function allFieldDefinitionsInSelectionSet(selection: SelectionSet): FieldDefinition<CompositeType>[] {
  const stack = Array.from(selection.selections());
  const allFields: FieldDefinition<CompositeType>[] = [];
  while (stack.length > 0) {
    const selection = stack.pop()!;
    if (selection.kind === 'FieldSelection') {
      allFields.push(selection.field.definition);
    }
    if (selection.selectionSet) {
      stack.push(...selection.selectionSet.selections());
    }
  }
  return allFields;
}

export function selectionSetOfElement(element: OperationElement, subSelection?: SelectionSet): SelectionSet {
  const selectionSet = new SelectionSet(element.parentType);
  selectionSet.add(selectionOfElement(element, subSelection));
  return selectionSet;
}

export function selectionOfElement(element: OperationElement, subSelection?: SelectionSet): Selection {
  return element.kind === 'Field' ? new FieldSelection(element, subSelection) : new InlineFragmentSelection(element, subSelection);
}

export function selectionSetOfPath(path: OperationPath, onPathEnd?: (finalSelectionSet: SelectionSet | undefined) => void): SelectionSet {
  validate(path.length > 0, () => `Cannot create a selection set from an empty path`);
  const last = selectionSetOfElement(path[path.length - 1]);
  let current = last;
  for (let i = path.length - 2; i >= 0; i--) {
    current = selectionSetOfElement(path[i], current);
  }
  if (onPathEnd) {
    onPathEnd(last.selections()[0].selectionSet);
  }
  return current;
}

export type Selection = FieldSelection | FragmentSelection;

export class FieldSelection extends Freezable<FieldSelection> {
  readonly kind = 'FieldSelection' as const;
  readonly selectionSet?: SelectionSet;

  constructor(
    readonly field: Field<any>,
    initialSelectionSet? : SelectionSet
  ) {
    super();
    const type = baseType(field.definition.type!);
    // Field types are output type, and a named typethat is an output one and isn't a leaf is guaranteed to be selectable.
    this.selectionSet = isLeafType(type) ? undefined : (initialSelectionSet ? initialSelectionSet.cloneIfFrozen() : new SelectionSet(type as CompositeType));
  }

  protected us(): FieldSelection {
    return this;
  }

  key(): string {
    return this.element().responseName();
  }

  element(): Field<any> {
    return this.field;
  }

  usedVariables(): Variables {
    return mergeVariables(this.element().variables(), this.selectionSet?.usedVariables() ?? []);
  }

  collectUsedFragmentNames(collector: Map<string, number>) {
    if (this.selectionSet) {
      this.selectionSet.collectUsedFragmentNames(collector);
    }
  }

  optimize(fragments: NamedFragments): Selection {
    const optimizedSelection = this.selectionSet ? this.selectionSet.optimize(fragments) : undefined;
    const fieldBaseType = baseType(this.field.definition.type!);
    if (isCompositeType(fieldBaseType) && optimizedSelection) {
      for (const candidate of fragments.maybeApplyingAtType(fieldBaseType)) {
        // TODO: Checking `equals` here is very simple, but somewhat restrictive in theory. That is, if a query
        // is:
        //   {
        //     t {
        //       a
        //       b
        //       c
        //     }
        //   }
        // and we have:
        //   fragment X on T {
        //     t {
        //       a
        //       b
        //     }
        //   }
        // then the current code will not use the fragment because `c` is not in the fragment, but in relatity,
        // we could use it and make the result be:
        //   {
        //     ...X
        //     t {
        //       c
        //     }
        //   }
        // To do that, we can change that `equals` to `contains`, but then we should also "extract" the remainder
        // of `optimizedSelection` that isn't covered by the fragment, and that is the part slighly more involved.
        if (optimizedSelection.equals(candidate.selectionSet)) {
          const fragmentSelection = new FragmentSpreadSelection(fieldBaseType, fragments, candidate.name);
          return new FieldSelection(this.field, selectionSetOf(fieldBaseType, fragmentSelection));
        }
      }
    }

    return this.selectionSet === optimizedSelection
      ? this
      : new FieldSelection(this.field, optimizedSelection);
  }

  filter(predicate: (selection: Selection) => boolean): FieldSelection | undefined {
    if (!predicate(this)) {
      return undefined;
    }
    if (!this.selectionSet) {
      return this;
    }

    const updatedSelectionSet = this.selectionSet.filter(predicate);
    return this.selectionSet === updatedSelectionSet
      ? this
      : new FieldSelection(this.field, updatedSelectionSet);
  }

  protected freezeInternals(): void {
    this.selectionSet?.freeze();
  }

  expandFragments(names?: string[], updateSelectionSetFragments: boolean = true): FieldSelection {
    const expandedSelection = this.selectionSet ? this.selectionSet.expandFragments(names, updateSelectionSetFragments) : undefined;
    return this.selectionSet === expandedSelection
      ? this
      : new FieldSelection(this.field, expandedSelection);
  }

  private fieldArgumentsToAST(): ArgumentNode[] | undefined {
    const entries = Object.entries(this.field.args);
    if (entries.length === 0) {
      return undefined;
    }

    return entries.map(([n, v]) => {
      return {
        kind: Kind.ARGUMENT,
        name: { kind: Kind.NAME, value: n },
        value: valueToAST(v, this.field.definition.argument(n)!.type!)!,
      };
    });
  }

  validate() {
    // Note that validation is kind of redundant since `this.selectionSet.validate()` will check that it isn't empty. But doing it
    // allow to provide much better error messages.
    validate(
      !(this.selectionSet && this.selectionSet.isEmpty()),
      () => `Invalid empty selection set for field "${this.field.definition.coordinate}" of non-leaf type ${this.field.definition.type}`,
      this.field.definition.sourceAST
    );
    this.selectionSet?.validate();
  }

  updateForAddingTo(selectionSet: SelectionSet): FieldSelection {
    const updatedField = this.field.updateForAddingTo(selectionSet);
    if (this.field === updatedField) {
      return this.cloneIfFrozen();
    }

    // We create a new selection that not only uses the updated field, but also ensures
    // the underlying selection set uses the updated field type as parent type.
    const updatedBaseType = baseType(updatedField.definition.type!);
    let updatedSelectionSet : SelectionSet | undefined;
    if (this.selectionSet && this.selectionSet.parentType !== updatedBaseType) {
      assert(isCompositeType(updatedBaseType), `Expected ${updatedBaseType.coordinate} to be composite but ${updatedBaseType.kind}`);
      updatedSelectionSet = new SelectionSet(updatedBaseType);
      // Note that re-adding every selection ensures that anything frozen will be cloned as needed, on top of handling any knock-down
      // effect of the type change.
      for (const selection of this.selectionSet.selections()) {
        updatedSelectionSet.add(selection);
      }
    } else {
      updatedSelectionSet = this.selectionSet?.cloneIfFrozen();
    }

    return new FieldSelection(updatedField, updatedSelectionSet);
  }

  toSelectionNode(): FieldNode {
    const alias: NameNode | undefined = this.field.alias ? { kind: Kind.NAME, value: this.field.alias, } : undefined;
    return {
      kind: Kind.FIELD,
      name: {
        kind: Kind.NAME,
        value: this.field.name,
      },
      alias,
      arguments: this.fieldArgumentsToAST(),
      directives: this.element().appliedDirectivesToDirectiveNodes(),
      selectionSet: this.selectionSet?.toSelectionSetNode()
    };
  }

  equals(that: Selection): boolean {
    if (this === that) {
      return true;
    }

    if (!(that instanceof FieldSelection) || !this.field.equals(that.field)) {
      return false;
    }
    if (!this.selectionSet) {
      return !that.selectionSet;
    }
    return !!that.selectionSet && this.selectionSet.equals(that.selectionSet);
  }

  contains(that: Selection): boolean {
    if (!(that instanceof FieldSelection) || !this.field.equals(that.field)) {
      return false;
    }

    if (!that.selectionSet) {
      return true;
    }
    return !!this.selectionSet && this.selectionSet.contains(that.selectionSet);
  }

  namedFragments(): NamedFragments | undefined {
    return this.selectionSet?.fragments;
  }

  withoutDefer(labelsToRemove?: Set<string>): FieldSelection {
    const updatedSubSelections = this.selectionSet?.withoutDefer(labelsToRemove);
    return updatedSubSelections === this.selectionSet
      ? this
      : new FieldSelection(this.field, updatedSubSelections);
  }

  withNormalizedDefer(normalizer: DeferNormalizer): FieldSelection {
    const updatedSubSelections = this.selectionSet?.withNormalizedDefer(normalizer);
    return updatedSubSelections === this.selectionSet
      ? this
      : new FieldSelection(this.field, updatedSubSelections);
  }

  clone(): FieldSelection {
    if (!this.selectionSet) {
      return this;
    }
    return new FieldSelection(this.field, this.selectionSet.clone());
  }

  toString(expandFragments: boolean = true, indent?: string): string {
    return (indent ?? '') + this.field + (this.selectionSet ? ' ' + this.selectionSet.toString(expandFragments, true, indent) : '');
  }
}

export abstract class FragmentSelection extends Freezable<FragmentSelection> {
  readonly kind = 'FragmentSelection' as const;

  abstract key(): string;

  abstract element(): FragmentElement;

  abstract get selectionSet(): SelectionSet;

  abstract collectUsedFragmentNames(collector: Map<string, number>): void;

  abstract namedFragments(): NamedFragments | undefined;

  abstract optimize(fragments: NamedFragments): FragmentSelection;

  abstract expandFragments(names?: string[]): Selection | readonly Selection[];

  abstract toSelectionNode(): SelectionNode;

  abstract validate(): void;

  abstract withoutDefer(labelsToRemove?: Set<string>): FragmentSelection | SelectionSet;

  abstract withNormalizedDefer(normalizer: DeferNormalizer): FragmentSelection | SelectionSet;

  protected us(): FragmentSelection {
    return this;
  }

  protected validateDeferAndStream() {
    if (this.element().hasDefer() || this.element().hasStream()) {
      const schemaDef = this.element().schema().schemaDefinition;
      const parentType = this.element().parentType;
      validate(
        schemaDef.rootType('mutation') !== parentType && schemaDef.rootType('subscription') !== parentType,
        () => `The @defer and @stream directives cannot be used on ${schemaDef.roots().filter((t) => t.type === parentType).pop()?.rootKind} root type "${parentType}"`,
      );
    }
  }

  usedVariables(): Variables {
    return mergeVariables(this.element().variables(), this.selectionSet.usedVariables());
  }

  updateForAddingTo(selectionSet: SelectionSet): FragmentSelection {
    const updatedFragment = this.element().updateForAddingTo(selectionSet);
    if (this.element() === updatedFragment) {
      return this.cloneIfFrozen();
    }

    // Like for fields, we create a new selection that not only uses the updated fragment, but also ensures
    // the underlying selection set uses the updated type as parent type.
    const updatedCastedType = updatedFragment.castedType();
    let updatedSelectionSet : SelectionSet | undefined;
    if (this.selectionSet.parentType !== updatedCastedType) {
      updatedSelectionSet = new SelectionSet(updatedCastedType);
      // Note that re-adding every selection ensures that anything frozen will be cloned as needed, on top of handling any knock-down
      // effect of the type change.
      for (const selection of this.selectionSet.selections()) {
        updatedSelectionSet.add(selection);
      }
    } else {
      updatedSelectionSet = this.selectionSet?.cloneIfFrozen();
    }

    return new InlineFragmentSelection(updatedFragment, updatedSelectionSet);
  }

  filter(predicate: (selection: Selection) => boolean): FragmentSelection | undefined {
    if (!predicate(this)) {
      return undefined;
    }
    // Note that we essentially expand all fragments as part of this.
    const selectionSet = this.selectionSet;
    const updatedSelectionSet = selectionSet.filter(predicate);
    return updatedSelectionSet === selectionSet
      ? this
      : new InlineFragmentSelection(this.element(), updatedSelectionSet);
  }

  protected freezeInternals() {
    this.selectionSet.freeze();
  }

  equals(that: Selection): boolean {
    if (this === that) {
      return true;
    }
    return (that instanceof FragmentSelection)
      && this.element().equals(that.element())
      && this.selectionSet.equals(that.selectionSet);
  }

  contains(that: Selection): boolean {
    return (that instanceof FragmentSelection)
      && this.element().equals(that.element())
      && this.selectionSet.contains(that.selectionSet);
  }

  clone(): FragmentSelection {
    return new InlineFragmentSelection(this.element(), this.selectionSet.clone());
  }
}

class InlineFragmentSelection extends FragmentSelection {
  private readonly _selectionSet: SelectionSet;

  constructor(
    private readonly fragmentElement: FragmentElement,
    initialSelectionSet?: SelectionSet
  ) {
    super();
    // TODO: we should do validate the type of the initial selection set.
    this._selectionSet = initialSelectionSet
      ? initialSelectionSet.cloneIfFrozen()
      : new SelectionSet(fragmentElement.typeCondition ? fragmentElement.typeCondition : fragmentElement.parentType);
  }

  key(): string {
    return this.element().typeCondition?.name ?? '';
  }

  validate() {
    this.validateDeferAndStream();
    // Note that validation is kind of redundant since `this.selectionSet.validate()` will check that it isn't empty. But doing it
    // allow to provide much better error messages.
    validate(
      !this.selectionSet.isEmpty(),
      () => `Invalid empty selection set for fragment "${this.element()}"`
    );
    this.selectionSet.validate();
  }

  get selectionSet(): SelectionSet {
    return this._selectionSet;
  }

  namedFragments(): NamedFragments | undefined {
    return this.selectionSet.fragments;
  }

  element(): FragmentElement {
    return this.fragmentElement;
  }

  toSelectionNode(): InlineFragmentNode {
    const typeCondition = this.element().typeCondition;
    return {
      kind: Kind.INLINE_FRAGMENT,
      typeCondition: typeCondition
        ? {
          kind: Kind.NAMED_TYPE,
          name: {
            kind: Kind.NAME,
            value: typeCondition.name,
          },
        }
        : undefined,
      directives: this.element().appliedDirectivesToDirectiveNodes(),
      selectionSet: this.selectionSet.toSelectionSetNode()
    };
  }

  optimize(fragments: NamedFragments): FragmentSelection {
    let optimizedSelection = this.selectionSet.optimize(fragments);
    const typeCondition = this.element().typeCondition;
    if (typeCondition) {
      for (const candidate of fragments.maybeApplyingAtType(typeCondition)) {
        // See comment in `FieldSelection.optimize` about the `equals`: this fully apply here too.
        if (optimizedSelection.equals(candidate.selectionSet)) {
          const spread = new FragmentSpreadSelection(this.element().parentType, fragments, candidate.name);
          // We use the fragment when the fragments condition is either the same, or a supertype of our current condition.
          // If it's the same type, then we don't really want to preserve the current condition, it is included in the
          // spread and we can return it directive. But if the fragment condition is a superset, then we should preserve
          // our current condition since it restricts the selection more than the fragment actual does.
          if (sameType(typeCondition, candidate.typeCondition)) {
            return spread;
          }
          optimizedSelection = selectionSetOf(spread.element().parentType, spread);
        }
      }
    }
    return this.selectionSet === optimizedSelection
      ? this
      : new InlineFragmentSelection(this.fragmentElement, optimizedSelection);
  }

  expandFragments(names?: string[], updateSelectionSetFragments: boolean = true): FragmentSelection {
    const expandedSelection = this.selectionSet.expandFragments(names, updateSelectionSetFragments);
    return this.selectionSet === expandedSelection
      ? this
      : new InlineFragmentSelection(this.element(), expandedSelection);
  }

  collectUsedFragmentNames(collector: Map<string, number>): void {
    this.selectionSet.collectUsedFragmentNames(collector);
  }

  withoutDefer(labelsToRemove?: Set<string>): FragmentSelection | SelectionSet {
    const updatedSubSelections = this.selectionSet.withoutDefer(labelsToRemove);
    const deferArgs = this.fragmentElement.deferDirectiveArgs();
    const hasDeferToRemove = deferArgs && (!labelsToRemove || (deferArgs.label && labelsToRemove.has(deferArgs.label)));
    if (updatedSubSelections === this.selectionSet && !hasDeferToRemove) {
      return this;
    }

    const newFragment = hasDeferToRemove ? this.fragmentElement.withoutDefer() : this.fragmentElement;
    if (!newFragment) {
      return updatedSubSelections;
    }
    return new InlineFragmentSelection(newFragment, updatedSubSelections);
  }

  withNormalizedDefer(normalizer: DeferNormalizer): InlineFragmentSelection | SelectionSet {
    const newFragment = this.fragmentElement.withNormalizedDefer(normalizer);
    const updatedSubSelections = this.selectionSet.withNormalizedDefer(normalizer);
    if (!newFragment) {
      return updatedSubSelections;
    }
    return newFragment === this.fragmentElement && updatedSubSelections === this.selectionSet
      ? this
      : new InlineFragmentSelection(newFragment, updatedSubSelections);
  }

  toString(expandFragments: boolean = true, indent?: string): string {
    return (indent ?? '') + this.fragmentElement + ' ' + this.selectionSet.toString(expandFragments, true, indent);
  }
}

class FragmentSpreadSelection extends FragmentSelection {
  private readonly namedFragment: NamedFragmentDefinition;
  // Note that the named fragment directives are copied on this element and appear first (the spreadDirectives
  // method rely on this to be able to extract the directives that are specific to the spread itself).
  private readonly _element : FragmentElement;

  constructor(
    sourceType: CompositeType,
    private readonly fragments: NamedFragments,
    fragmentName: string
  ) {
    super();
    const fragmentDefinition = fragments.get(fragmentName);
    validate(fragmentDefinition, () => `Unknown fragment "...${fragmentName}"`);
    this.namedFragment = fragmentDefinition;
    this._element = new FragmentElement(sourceType, fragmentDefinition.typeCondition);
    for (const directive of fragmentDefinition.appliedDirectives) {
      this._element.applyDirective(directive.definition!, directive.arguments());
    }
  }

  key(): string {
    return '...' + this.namedFragment.name;
  }

  element(): FragmentElement {
    return this._element;
  }

  namedFragments(): NamedFragments | undefined {
    return this.fragments;
  }

  get selectionSet(): SelectionSet {
    return this.namedFragment.selectionSet;
  }

  validate(): void {
    this.validateDeferAndStream();

    // We don't do anything else because fragment definition are validated when created.
  }

  toSelectionNode(): FragmentSpreadNode {
    const spreadDirectives = this.spreadDirectives();
    const directiveNodes = spreadDirectives.length === 0
      ? undefined
      : spreadDirectives.map(directive => {
        return {
          kind: Kind.DIRECTIVE,
          name: {
            kind: Kind.NAME,
            value: directive.name,
          },
          arguments: directive.argumentsToAST()
        } as DirectiveNode;
      });
    return {
      kind: Kind.FRAGMENT_SPREAD,
      name: { kind: Kind.NAME, value: this.namedFragment.name },
      directives: directiveNodes,
    };
  }

  optimize(_: NamedFragments): FragmentSelection {
    return this;
  }

  expandFragments(names?: string[], updateSelectionSetFragments: boolean = true): FragmentSelection | readonly Selection[] {
    if (names && !names.includes(this.namedFragment.name)) {
      return this;
    }

    const expandedSubSelections = this.selectionSet.expandFragments(names, updateSelectionSetFragments);
    return sameType(this._element.parentType, this.namedFragment.typeCondition)
      ? expandedSubSelections.selections()
      : new InlineFragmentSelection(this._element, expandedSubSelections);
  }

  collectUsedFragmentNames(collector: Map<string, number>): void {
    this.selectionSet.collectUsedFragmentNames(collector);
    const usageCount = collector.get(this.namedFragment.name);
    collector.set(this.namedFragment.name, usageCount === undefined ? 1 : usageCount + 1);
  }

  withoutDefer(_labelsToRemove?: Set<string>): FragmentSelection {
    assert(false, 'Unsupported, see `Operation.withoutDefer`');
  }

  withNormalizedDefer(_normalizezr: DeferNormalizer): FragmentSelection {
    assert(false, 'Unsupported, see `Operation.withAllDeferLabelled`');
  }

  private spreadDirectives(): Directive<FragmentElement>[] {
    return this._element.appliedDirectives.slice(this.namedFragment.appliedDirectives.length);
  }

  toString(expandFragments: boolean = true, indent?: string): string {
    if (expandFragments) {
      return (indent ?? '') + this._element + ' ' + this.selectionSet.toString(true, true, indent);
    } else {
      const directives = this.spreadDirectives();
      const directiveString = directives.length == 0 ? '' : ' ' + directives.join(' ');
      return (indent ?? '') + '...' + this.namedFragment.name + directiveString;
    }
  }
}

export function operationFromDocument(
  schema: Schema,
  document: DocumentNode,
  operationName?: string,
) : Operation {
  let operation: OperationDefinitionNode | undefined;
  const fragments = new NamedFragments();
  // We do a first pass to collect the operation, and create all named fragment, but without their selection set yet.
  // This allow later to be able to access any fragment regardless of the order in which the fragments are defined.
  document.definitions.forEach(definition => {
    switch (definition.kind) {
      case Kind.OPERATION_DEFINITION:
        validate(!operation || operationName, () => 'Must provide operation name if query contains multiple operations.');
        if (!operationName || (definition.name && definition.name.value === operationName)) {
          operation = definition;
        }
        break;
      case Kind.FRAGMENT_DEFINITION:
        const name = definition.name.value;
        const typeName = definition.typeCondition.name.value;
        const typeCondition = schema.type(typeName);
        if (!typeCondition) {
          throw ERRORS.INVALID_GRAPHQL.err(`Unknown type "${typeName}" for fragment "${name}"`, { nodes: definition });
        }
        if (!isCompositeType(typeCondition)) {
          throw ERRORS.INVALID_GRAPHQL.err(`Invalid fragment "${name}" on non-composite type "${typeName}"`, { nodes: definition });
        }
        const fragment = new NamedFragmentDefinition(schema, name, typeCondition, new SelectionSet(typeCondition, fragments));
        addDirectiveNodesToElement(definition.directives, fragment);
        fragments.add(fragment);
        break;
    }
  });

  validate(operation, () => operationName ? `Unknown operation named "${operationName}"` : 'No operation found in provided document.');
  // Note that we need the variables to handle the fragments, as they can be used there.
  const variableDefinitions = operation.variableDefinitions
    ? variableDefinitionsFromAST(schema, operation.variableDefinitions)
    : new VariableDefinitions();

  // We can now parse all fragments.
  document.definitions.forEach(definition => {
    switch (definition.kind) {
      case Kind.FRAGMENT_DEFINITION:
        const fragment = fragments.get(definition.name.value)!;
        fragment.selectionSet.addSelectionSetNode(definition.selectionSet, variableDefinitions);
        break;
    }
  });
  fragments.validate();
  return operationFromAST(schema, operation, fragments);
}

function operationFromAST(
  schema: Schema,
  operation: OperationDefinitionNode,
  fragments: NamedFragments
) : Operation {
  const rootType = schema.schemaDefinition.root(operation.operation);
  validate(rootType, () => `The schema has no "${operation.operation}" root type defined`);
  const variableDefinitions = operation.variableDefinitions ? variableDefinitionsFromAST(schema, operation.variableDefinitions) : new VariableDefinitions();
  return new Operation(
    operation.operation,
    parseSelectionSet({
      parentType: rootType.type,
      source: operation.selectionSet,
      variableDefinitions,
      fragments,
    }),
    variableDefinitions,
    operation.name?.value
  );
}

export function parseOperation(schema: Schema, operation: string, operationName?: string): Operation {
  return operationFromDocument(schema, parse(operation), operationName);
}

export function parseSelectionSet({
  parentType,
  source,
  variableDefinitions,
  fragments,
  fieldAccessor,
  validate = true,
}: {
  parentType: CompositeType,
  source: string | SelectionSetNode,
  variableDefinitions?: VariableDefinitions,
  fragments?: NamedFragments,
  fieldAccessor?: (type: CompositeType, fieldName: string) => (FieldDefinition<any> | undefined),
  validate?: boolean,
}): SelectionSet {
  // TODO: we should maybe allow the selection, when a string, to contain fragment definitions?
  const node = typeof source === 'string'
    ? parseOperationAST(source.trim().startsWith('{') ? source : `{${source}}`).selectionSet
    : source;
  const selectionSet = new SelectionSet(parentType, fragments);
  selectionSet.addSelectionSetNode(node, variableDefinitions ?? new VariableDefinitions(), fieldAccessor);
  if (validate)
    selectionSet.validate();
  return selectionSet;
}

function parseOperationAST(source: string): OperationDefinitionNode {
  const parsed = parse(source);
  validate(parsed.definitions.length === 1, () => 'Selections should contain a single definitions, found ' + parsed.definitions.length);
  const def = parsed.definitions[0];
  validate(def.kind === Kind.OPERATION_DEFINITION, () => 'Expected an operation definition but got a ' + def.kind);
  return def;
}

export function operationToDocument(operation: Operation): DocumentNode {
  const operationAST: OperationDefinitionNode = {
    kind: Kind.OPERATION_DEFINITION,
    operation: operation.rootKind as OperationTypeNode,
    name: operation.name ? { kind: Kind.NAME, value: operation.name } : undefined,
    selectionSet: operation.selectionSet.toSelectionSetNode(),
    variableDefinitions: operation.variableDefinitions.toVariableDefinitionNodes(),
  };
  const fragmentASTs: DefinitionNode[] = operation.selectionSet.fragments
    ? operation.selectionSet.fragments?.toFragmentDefinitionNodes()
    : [];
  return {
    kind: Kind.DOCUMENT,
    definitions: [operationAST as DefinitionNode].concat(fragmentASTs),
  };
}<|MERGE_RESOLUTION|>--- conflicted
+++ resolved
@@ -42,20 +42,13 @@
   sameDirectiveApplications,
   isConditionalDirective,
   isDirectiveApplicationsSubset,
-<<<<<<< HEAD
+  isAbstractType,
   DeferDirectiveArgs,
   Variable,
 } from "./definitions";
 import { ERRORS } from "./error";
-import { sameType } from "./types";
+import { isDirectSubtype, sameType } from "./types";
 import { assert, mapEntries, MapWithCachedArrays, MultiMap, SetMultiMap } from "./utils";
-=======
-  isAbstractType,
-} from "./definitions";
-import { ERRORS } from "./error";
-import { isDirectSubtype, sameType } from "./types";
-import { assert, mapEntries, MapWithCachedArrays, MultiMap } from "./utils";
->>>>>>> 54ff893c
 import { argumentsEquals, argumentsFromAST, isValidValue, valueToAST, valueToString } from "./values";
 
 function validate(condition: any, message: () => string, sourceAST?: ASTNode): asserts condition {
