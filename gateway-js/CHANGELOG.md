--- conflicted
+++ resolved
@@ -1,6 +1,5 @@
 # CHANGELOG for `@apollo/gateway`
 
-<<<<<<< HEAD
 ## 2.4.0-alpha.1
 ### Patch Changes
 
@@ -50,28 +49,29 @@
   process for federated supergraph having only a single subgraph. The option is disabled by default, is not recommended
   for production, and is not supported (it may be removed later). It is meant for debugging/testing purposes.
 
-=======
-## 2.3.4
->>>>>>> 09382e74
-### Patch Changes
-
-
-- Handle defaulted variables correctly during post-processing. ([#2443](https://github.com/apollographql/federation/pull/2443))
-  
-  Users who tried to use built-in conditional directives (skip/include) with _defaulted_ variables and no variable provided would encounter an error thrown by operation post-processing saying that the variables weren't provided. The defaulted values went unaccounted for, so the operation would validate but then fail an assertion while resolving the conditional.
-  
-  With this change, defaulted variable values are now collected and provided to post-processing (with defaults being overwritten by variables that are actually provided).
-<<<<<<< HEAD
+### Patch Changes
+
 - Updated dependencies [[`d4426ff9`](https://github.com/apollographql/federation/commit/d4426ff9ea86273c145351f80d8d18eb56ebab38), [`a9385bdb`](https://github.com/apollographql/federation/commit/a9385bdb0d6f5e9b03f9c143bbc7f34e5b5bf166), [`6e2d24b5`](https://github.com/apollographql/federation/commit/6e2d24b5491914316b9930395817f0c3780f181a), [`1a555d98`](https://github.com/apollographql/federation/commit/1a555d98f2030814ebd5074269d035b7f298f71e), [`ade7ceb8`](https://github.com/apollographql/federation/commit/ade7ceb8093f3c6ad01362d4aec4d806bff4e4fd)]:
   - @apollo/query-planner@2.4.0-alpha.0
   - @apollo/composition@2.4.0-alpha.0
   - @apollo/federation-internals@2.4.0-alpha.0
-=======
+
+
+## 2.3.4
+### Patch Changes
+
+
+- Handle defaulted variables correctly during post-processing. ([#2443](https://github.com/apollographql/federation/pull/2443))
+  
+  Users who tried to use built-in conditional directives (skip/include) with _defaulted_ variables and no variable provided would encounter an error thrown by operation post-processing saying that the variables weren't provided. The defaulted values went unaccounted for, so the operation would validate but then fail an assertion while resolving the conditional.
+  
+  With this change, defaulted variable values are now collected and provided to post-processing (with defaults being overwritten by variables that are actually provided).
+
 - Updated dependencies [[`6e2d24b5`](https://github.com/apollographql/federation/commit/6e2d24b5491914316b9930395817f0c3780f181a)]:
   - @apollo/federation-internals@2.3.4
   - @apollo/composition@2.3.4
   - @apollo/query-planner@2.3.4
->>>>>>> 09382e74
+
 
 ## 2.3.3
 ### Patch Changes
