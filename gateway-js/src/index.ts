import { deprecate } from 'util';
import { GraphQLService, Unsubscriber } from 'apollo-server-core';
import {
  GraphQLExecutionResult,
  GraphQLRequestContextExecutionDidStart,
} from 'apollo-server-types';
import { createHash } from '@apollo/utils.createhash';
import type { Logger } from '@apollo/utils.logger';
import LRUCache from 'lru-cache';
import {
  isObjectType,
  isIntrospectionType,
  GraphQLSchema,
  VariableDefinitionNode,
} from 'graphql';
import { buildOperationContext, OperationContext } from './operationContext';
import {
  executeQueryPlan,
  ServiceMap,
  defaultFieldResolverWithAliasSupport,
} from './executeQueryPlan';
import {
  GraphQLDataSource,
  GraphQLDataSourceRequestKind,
} from './datasources/types';
import { RemoteGraphQLDataSource } from './datasources/RemoteGraphQLDataSource';
import { getVariableValues } from 'graphql/execution/values';
import {
  QueryPlanner,
  QueryPlan,
  prettyFormatQueryPlan,
} from '@apollo/query-planner';
import {
  ServiceEndpointDefinition,
  Experimental_DidFailCompositionCallback,
  Experimental_DidResolveQueryPlanCallback,
  Experimental_DidUpdateSupergraphCallback,
  Experimental_UpdateComposition,
  CompositionInfo,
  GatewayConfig,
  isManuallyManagedConfig,
  isLocalConfig,
  isServiceListConfig,
  isManagedConfig,
  SupergraphSdlUpdate,
  isManuallyManagedSupergraphSdlGatewayConfig,
  isStaticSupergraphSdlConfig,
  SupergraphManager,
} from './config';
import { SpanStatusCode } from '@opentelemetry/api';
import { OpenTelemetrySpanNames, tracer } from './utilities/opentelemetry';
import { addExtensions } from './schema-helper/addExtensions';
import {
  IntrospectAndCompose,
  UplinkSupergraphManager,
  LegacyFetcher,
  LocalCompose,
} from './supergraphManagers';
import {
  buildSupergraphSchema,
  operationFromDocument,
  Schema,
  ServiceDefinition,
} from '@apollo/federation-internals';
import { getDefaultLogger } from './logger';

type DataSourceMap = {
  [serviceName: string]: { url?: string; dataSource: GraphQLDataSource };
};

// Local state to track whether particular UX-improving warning messages have
// already been emitted.  This is particularly useful to prevent recurring
// warnings of the same type in, e.g. repeating timers, which don't provide
// additional value when they are repeated over and over during the life-time
// of a server.
type WarnedStates = {
  remoteWithLocalConfig?: boolean;
};

export const HEALTH_CHECK_QUERY =
  'query __ApolloServiceHealthCheck__ { __typename }';
export const SERVICE_DEFINITION_QUERY =
  'query __ApolloGetServiceDefinition__ { _service { sdl } }';

type GatewayState =
  | { phase: 'initialized' }
  | { phase: 'failed to load' }
  | { phase: 'loaded' }
  | { phase: 'stopping'; stoppingDonePromise: Promise<void> }
  | { phase: 'stopped' }
  | { phase: 'updating schema' };

// We want to be compatible with `load()` as called by both AS2 and AS3, so we
// define its argument types ourselves instead of relying on imports.

// This is what AS3's ApolloConfig looks like; it's what we'll save internally.
interface ApolloConfigFromAS3 {
  key?: string;
  keyHash?: string;
  graphRef?: string;
}

// This interface matches what we may receive from either version. We convert it
// to ApolloConfigFromAS3.
interface ApolloConfigFromAS2Or3 {
  key?: string;
  keyHash?: string;
  graphRef?: string;
  graphId?: string;
  graphVariant?: string;
}

// This interface was the only way this data was provided prior to AS 2.18; it
// is being removed in AS 3, so we define our own version.
interface GraphQLServiceEngineConfig {
  apiKeyHash: string;
  graphId: string;
  graphVariant?: string;
}

export class ApolloGateway implements GraphQLService {
  public schema?: GraphQLSchema;
  // Same as a `schema` but as a `Schema` to avoid reconverting when we need it.
  // TODO(sylvain): if we add caching in `Schema.toGraphQLJSSchema`, we could maybe only keep `apiSchema`
  // and make `schema` a getter (though `schema` does rely on `wrapSchemaWithAliasResolver` so this should
  // be accounted for and this may look ugly). Unsure if moving from a member to a getter could break anyone externally however
  // (also unclear why we expose a mutable member public in the first place; don't everything break if the
  // use manually assigns `schema`?).
  private apiSchema?: Schema;
  private serviceMap: DataSourceMap = Object.create(null);
  private config: GatewayConfig;
  private logger: Logger;
  private queryPlanStore: LRUCache<string, QueryPlan>;
  private apolloConfig?: ApolloConfigFromAS3;
  private onSchemaChangeListeners = new Set<(schema: GraphQLSchema) => void>();
  private onSchemaLoadOrUpdateListeners = new Set<
    (schemaContext: {
      apiSchema: GraphQLSchema;
      coreSupergraphSdl: string;
    }) => void
  >();
  private warnedStates: WarnedStates = Object.create(null);
  private queryPlanner?: QueryPlanner;
  private supergraphSdl?: string;
  private supergraphSchema?: GraphQLSchema;
  private compositionId?: string;
  private state: GatewayState;
  private _supergraphManager?: SupergraphManager;

  // Observe query plan, service info, and operation info prior to execution.
  // The information made available here will give insight into the resulting
  // query plan and the inputs that generated it.
  private experimental_didResolveQueryPlan?: Experimental_DidResolveQueryPlanCallback;
  // Used to communicate supergraph updates
  private experimental_didUpdateSupergraph?: Experimental_DidUpdateSupergraphCallback;
  // how often service defs should be loaded/updated
  private pollIntervalInMs?: number;
  // Functions to call during gateway cleanup (when stop() is called)
  private toDispose: (() => Promise<void>)[] = [];

  constructor(config?: GatewayConfig) {
    this.config = {
      // TODO: expose the query plan in a more flexible JSON format in the future
      // and remove this config option in favor of `exposeQueryPlan`. Playground
      // should cutover to use the new option when it's built.
      __exposeQueryPlanExperimental: process.env.NODE_ENV !== 'production',
      ...config,
    };

    this.logger = this.config.logger ?? getDefaultLogger(this.config.debug);
    this.queryPlanStore = this.initQueryPlanStore(
      config?.experimental_approximateQueryPlanStoreMiB,
    );

    // set up experimental observability callbacks and config settings
    this.experimental_didResolveQueryPlan =
      config?.experimental_didResolveQueryPlan;
    this.experimental_didUpdateSupergraph =
      config?.experimental_didUpdateSupergraph;

    if (isManagedConfig(this.config)) {
      this.pollIntervalInMs =
        this.config.fallbackPollIntervalInMs ?? this.config.pollIntervalInMs;
    } else if (isServiceListConfig(this.config)) {
      this.pollIntervalInMs = this.config?.pollIntervalInMs;
    }

    this.issueConfigurationWarningsIfApplicable();

    this.logger.debug('Gateway successfully initialized (but not yet loaded)');
    this.state = { phase: 'initialized' };
  }

  public get supergraphManager(): SupergraphManager | undefined {
    return this._supergraphManager;
  }

  private initQueryPlanStore(approximateQueryPlanStoreMiB?: number) {
    return new LRUCache<string, QueryPlan>({
      // Create ~about~ a 30MiB InMemoryLRUCache.  This is less than precise
      // since the technique to calculate the size of a DocumentNode is
      // only using JSON.stringify on the DocumentNode (and thus doesn't account
      // for unicode characters, etc.), but it should do a reasonable job at
      // providing a caching document store for most operations.
      maxSize: Math.pow(2, 20) * (approximateQueryPlanStoreMiB || 30),
      sizeCalculation: approximateObjectSize,
    });
  }

  private issueConfigurationWarningsIfApplicable() {
    // Warn against using the pollInterval and a serviceList simultaneously
    // TODO(trevor:removeServiceList)
    if (this.pollIntervalInMs && isServiceListConfig(this.config)) {
      this.logger.warn(
        'Polling running services is dangerous and not recommended in production. ' +
          'Polling should only be used against a registry. ' +
          'If you are polling running services, use with caution.',
      );
    }

    if (
      isManuallyManagedConfig(this.config) &&
      'experimental_updateSupergraphSdl' in this.config &&
      'experimental_updateServiceDefinitions' in this.config
    ) {
      this.logger.warn(
        'Gateway found two manual update configurations when only one should be ' +
          'provided. Gateway will default to using the provided `experimental_updateSupergraphSdl` ' +
          'function when both `experimental_updateSupergraphSdl` and experimental_updateServiceDefinitions` ' +
          'are provided.',
      );
    }

    if ('schemaConfigDeliveryEndpoint' in this.config) {
      this.logger.warn(
        'The `schemaConfigDeliveryEndpoint` option is deprecated and will be removed in a future version of `@apollo/gateway`. Please migrate to the equivalent (array form) `uplinkEndpoints` configuration option.',
      );
    }

    if (isManagedConfig(this.config) && 'pollIntervalInMs' in this.config) {
      this.logger.warn(
        'The `pollIntervalInMs` option is deprecated and will be removed in a future version of `@apollo/gateway`. ' +
        'Please migrate to the equivalent `fallbackPollIntervalInMs` configuration option. ' +
        'The poll interval is now defined by Uplink, this option will only be used if it is greater than the value defined by Uplink or as a fallback.',
      );
    }
  }

  public async load(options?: {
    apollo?: ApolloConfigFromAS2Or3;
    engine?: GraphQLServiceEngineConfig;
  }) {
    this.logger.debug('Loading gateway...');

    if (this.state.phase !== 'initialized') {
      throw Error(
        `ApolloGateway.load called in surprising state ${this.state.phase}`,
      );
    }
    if (options?.apollo) {
      const { key, keyHash, graphRef, graphId, graphVariant } = options.apollo;
      this.apolloConfig = {
        key,
        keyHash,
        graphRef:
          graphRef ??
          (graphId ? `${graphId}@${graphVariant ?? 'current'}` : undefined),
      };
    } else if (options?.engine) {
      // Older version of apollo-server-core that isn't passing 'apollo' yet.
      const { apiKeyHash, graphId, graphVariant } = options.engine;
      this.apolloConfig = {
        keyHash: apiKeyHash,
        graphRef: graphId
          ? `${graphId}@${graphVariant ?? 'current'}`
          : undefined,
      };
    }

    this.maybeWarnOnConflictingConfig();

    // Handles initial assignment of `this.schema`, `this.queryPlanner`
    if (isStaticSupergraphSdlConfig(this.config)) {
      const supergraphSdl = this.config.supergraphSdl;
      await this.initializeSupergraphManager({
        initialize: async () => {
          return {
            supergraphSdl,
          };
        },
      });
    } else if (isLocalConfig(this.config)) {
      // TODO(trevor:removeServiceList)
      await this.initializeSupergraphManager(
        new LocalCompose({
          localServiceList: this.config.localServiceList,
          logger: this.logger,
        }),
      );
    } else if (isManuallyManagedSupergraphSdlGatewayConfig(this.config)) {
      const supergraphManager =
        typeof this.config.supergraphSdl === 'object'
          ? this.config.supergraphSdl
          : { initialize: this.config.supergraphSdl };
      await this.initializeSupergraphManager(supergraphManager);
    } else if (
      'experimental_updateServiceDefinitions' in this.config ||
      'experimental_updateSupergraphSdl' in this.config
    ) {
      const updateServiceDefinitions =
        'experimental_updateServiceDefinitions' in this.config
          ? this.config.experimental_updateServiceDefinitions
          : this.config.experimental_updateSupergraphSdl;

      await this.initializeSupergraphManager(
        new LegacyFetcher({
          logger: this.logger,
          gatewayConfig: this.config,
          updateServiceDefinitions,
          pollIntervalInMs: this.pollIntervalInMs,
          subgraphHealthCheck: this.config.serviceHealthCheck,
        }),
      );
    } else if (isServiceListConfig(this.config)) {
      // TODO(trevor:removeServiceList)
      this.logger.warn(
        'The `serviceList` option is deprecated and will be removed in a future version of `@apollo/gateway`. Please migrate to its replacement `IntrospectAndCompose`. More information on `IntrospectAndCompose` can be found in the documentation.',
      );
      await this.initializeSupergraphManager(
        new IntrospectAndCompose({
          subgraphs: this.config.serviceList,
          pollIntervalInMs: this.pollIntervalInMs,
          logger: this.logger,
          subgraphHealthCheck: this.config.serviceHealthCheck,
          introspectionHeaders: this.config.introspectionHeaders,
        }),
      );
    } else {
      // isManagedConfig(this.config)
      const canUseManagedConfig =
        this.apolloConfig?.graphRef && this.apolloConfig?.keyHash;
      if (!canUseManagedConfig) {
        throw new Error(
          'When a manual configuration is not provided, gateway requires an Apollo ' +
            'configuration. See https://www.apollographql.com/docs/apollo-server/federation/managed-federation/ ' +
            'for more information. Manual configuration options include: ' +
            '`serviceList`, `supergraphSdl`, and `experimental_updateServiceDefinitions`.',
        );
      }

      const schemaDeliveryEndpoints: string[] | undefined = this.config
        .schemaConfigDeliveryEndpoint
        ? [this.config.schemaConfigDeliveryEndpoint]
        : undefined;
      await this.initializeSupergraphManager(
        new UplinkSupergraphManager({
          graphRef: this.apolloConfig!.graphRef!,
          apiKey: this.apolloConfig!.key!,
          shouldRunSubgraphHealthcheck: this.config.serviceHealthCheck,
          uplinkEndpoints:
            this.config.uplinkEndpoints ?? schemaDeliveryEndpoints,
          maxRetries: this.config.uplinkMaxRetries,
          fetcher: this.config.fetcher,
          logger: this.logger,
          fallbackPollIntervalInMs: this.pollIntervalInMs,
        }),
      );
    }

    const mode = isManagedConfig(this.config) ? 'managed' : 'unmanaged';
    this.logger.info(
      `Gateway successfully loaded schema.\n\t* Mode: ${mode}${
        this.apolloConfig && this.apolloConfig.graphRef
          ? `\n\t* Service: ${this.apolloConfig.graphRef}`
          : ''
      }`,
    );

    addExtensions(this.schema!);

    return {
      schema: this.schema!,
      executor: this.executor,
    };
  }

  private getIdForSupergraphSdl(supergraphSdl: string) {
    return createHash('sha256').update(supergraphSdl).digest('hex');
  }

  private async initializeSupergraphManager<T extends SupergraphManager>(
    supergraphManager: T,
  ) {
    try {
      const result = await supergraphManager.initialize({
        update: this.externalSupergraphUpdateCallback.bind(this),
        healthCheck: this.externalSubgraphHealthCheckCallback.bind(this),
        getDataSource: this.externalGetDataSourceCallback.bind(this),
      });
      if (result?.cleanup) {
        if (typeof result.cleanup === 'function') {
          this.toDispose.push(result.cleanup);
        } else {
          this.logger.error(
            'Provided `supergraphSdl` function returned an invalid `cleanup` property (must be a function)',
          );
        }
      }

      this.externalSupergraphUpdateCallback(result.supergraphSdl);
    } catch (e) {
      this.state = { phase: 'failed to load' };
      await this.performCleanupAndLogErrors();
      throw e;
    }

    this._supergraphManager = supergraphManager;
    this.state = { phase: 'loaded' };
  }

  /**
   * @throws Error
   * when called from a state other than `loaded` or `intialized`
   *
   * @throws Error
   * when the provided supergraphSdl is invalid
   */
  private externalSupergraphUpdateCallback(supergraphSdl: string) {
    switch (this.state.phase) {
      case 'failed to load':
        throw new Error(
          "Can't call `update` callback after gateway failed to load.",
        );
      case 'updating schema':
        throw new Error(
          "Can't call `update` callback while supergraph update is in progress.",
        );
      case 'stopped':
        throw new Error(
          "Can't call `update` callback after gateway has been stopped.",
        );
      case 'stopping':
        throw new Error(
          "Can't call `update` callback while gateway is stopping.",
        );
      case 'loaded':
      case 'initialized':
        // typical case
        break;
      default:
        throw new UnreachableCaseError(this.state);
    }

    this.state = { phase: 'updating schema' };
    try {
      this.updateWithSupergraphSdl({
        supergraphSdl,
        id: this.getIdForSupergraphSdl(supergraphSdl),
      });
    } finally {
      // if update fails, we still want to go back to `loaded` state
      this.state = { phase: 'loaded' };
    }
  }

  /**
   * @throws Error
   * when any subgraph fails the health check
   */
  private async externalSubgraphHealthCheckCallback(supergraphSdl: string) {
    const serviceList = this.serviceListFromSupergraphSdl(supergraphSdl);
    // Here we need to construct new datasources based on the new schema info
    // so we can check the health of the services we're _updating to_.
    const serviceMap = serviceList.reduce((serviceMap, serviceDef) => {
      serviceMap[serviceDef.name] = {
        url: serviceDef.url,
        dataSource: this.createDataSource(serviceDef),
      };
      return serviceMap;
    }, Object.create(null) as DataSourceMap);

    try {
      await this.serviceHealthCheck(serviceMap);
    } catch (e) {
      throw new Error(
        'The gateway subgraphs health check failed. Updating to the provided ' +
          '`supergraphSdl` will likely result in future request failures to ' +
          'subgraphs. The following error occurred during the health check:\n' +
          e.message,
      );
    }
  }

  private externalGetDataSourceCallback({
    name,
    url,
  }: ServiceEndpointDefinition) {
    return this.getOrCreateDataSource({ name, url });
  }

  private updateWithSupergraphSdl(result: SupergraphSdlUpdate) {
    if (result.id === this.compositionId) {
      this.logger.debug('No change in composition since last check.');
      return;
    }

    // This may throw, so we'll calculate early (specifically before making any updates)
    // In the case that it throws, the gateway will:
    //   * on initial load, throw the error
    //   * on update, log the error and don't update
    const { supergraphSchema, supergraphSdl } = this.createSchemaFromSupergraphSdl(
      result.supergraphSdl,
    );

    const previousSchema = this.schema;
    const previousSupergraphSdl = this.supergraphSdl;
    const previousCompositionId = this.compositionId;

    if (previousSchema) {
      this.logger.info(`Updated Supergraph SDL was found [Composition ID ${this.compositionId} => ${result.id}]`);
    }

    this.compositionId = result.id;
    this.supergraphSdl = supergraphSdl;
    this.supergraphSchema = supergraphSchema.toGraphQLJSSchema();

    if (!supergraphSdl) {
      this.logger.error(
        "A valid schema couldn't be composed. Falling back to previous schema.",
      );
    } else {
      this.updateWithSchemaAndNotify(supergraphSchema, supergraphSdl);

      if (this.experimental_didUpdateSupergraph) {
        this.experimental_didUpdateSupergraph(
          {
            compositionId: result.id,
            supergraphSdl,
            schema: this.schema!,
          },
          previousCompositionId && previousSupergraphSdl && previousSchema
            ? {
                compositionId: previousCompositionId,
                supergraphSdl: previousSupergraphSdl,
                schema: previousSchema,
              }
            : undefined,
        );
      }
    }
  }

  // TODO: We should consolidate "schema derived data" state as we've done in Apollo Server to
  //       ensure we do not forget to update some of that state, and to avoid scenarios where
  //       concurrently executing code sees partially-updated state.
  private updateWithSchemaAndNotify(
    coreSchema: Schema,
    coreSupergraphSdl: string,
    // Once we remove the deprecated onSchemaChange() method, we can remove this.
    legacyDontNotifyOnSchemaChangeListeners: boolean = false,
  ): void {
    this.queryPlanStore.clear();
    this.apiSchema = coreSchema.toAPISchema();
    this.schema = addExtensions(
      wrapSchemaWithAliasResolver(this.apiSchema.toGraphQLJSSchema()),
    );
<<<<<<< HEAD
    this.queryPlanner = new QueryPlanner(coreSchema, this.config.queryPlannerOptions);
=======
    this.queryPlanner = new QueryPlanner(coreSchema, this.config.queryPlannerConfig);
>>>>>>> 54ff893c

    // Notify onSchemaChange listeners of the updated schema
    if (!legacyDontNotifyOnSchemaChangeListeners) {
      this.onSchemaChangeListeners.forEach((listener) => {
        try {
          listener(this.schema!);
        } catch (e) {
          this.logger.error(
            "An error was thrown from an 'onSchemaChange' listener. " +
              'The schema will still update: ' +
              ((e && e.message) || e),
          );
        }
      });
    }

    // Notify onSchemaLoadOrUpdate listeners of the updated schema
    this.onSchemaLoadOrUpdateListeners.forEach((listener) => {
      try {
        listener({
          apiSchema: this.schema!,
          coreSupergraphSdl,
        });
      } catch (e) {
        this.logger.error(
          "An error was thrown from an 'onSchemaLoadOrUpdate' listener. " +
            'The schema will still update: ' +
            ((e && e.message) || e),
        );
      }
    });
  }

  /**
   * This can be used without an argument in order to perform an ad-hoc health check
   * of the downstream services like so:
   *
   * @example
   * ```
   * try {
   *   await gateway.serviceHealthCheck();
   * } catch(e) {
   *   /* your error handling here *\/
   * }
   * ```
   * @throws
   * @param serviceMap {DataSourceMap}
   */
  public serviceHealthCheck(serviceMap: DataSourceMap = this.serviceMap) {
    return Promise.all(
      Object.entries(serviceMap).map(([name, { dataSource }]) =>
        dataSource
          .process({
            kind: GraphQLDataSourceRequestKind.HEALTH_CHECK,
            request: { query: HEALTH_CHECK_QUERY },
            context: {},
          })
          .then((response) => ({ name, response }))
          .catch((e) => {
            throw new Error(`[${name}]: ${e.message}`);
          }),
      ),
    );
  }

  private serviceListFromSupergraphSdl(
    supergraphSdl: string,
  ): Omit<ServiceDefinition, 'typeDefs'>[] {
    return buildSupergraphSchema(supergraphSdl)[1];
  }

  private createSchemaFromSupergraphSdl(supergraphSdl: string) {
    const [schema, serviceList] = buildSupergraphSchema(supergraphSdl);
    this.createServices(serviceList);

    return {
      supergraphSchema: schema,
      supergraphSdl,
    };
  }

  /**
   * @deprecated Please use `onSchemaLoadOrUpdate` instead.
   */
  public onSchemaChange(
    callback: (schema: GraphQLSchema) => void,
  ): Unsubscriber {
    this.onSchemaChangeListeners.add(callback);

    return () => {
      this.onSchemaChangeListeners.delete(callback);
    };
  }

  public onSchemaLoadOrUpdate(
    callback: (schemaContext: {
      apiSchema: GraphQLSchema;
      coreSupergraphSdl: string;
    }) => void,
  ): Unsubscriber {
    this.onSchemaLoadOrUpdateListeners.add(callback);

    return () => {
      this.onSchemaLoadOrUpdateListeners.delete(callback);
    };
  }

  private getOrCreateDataSource(
    serviceDef: ServiceEndpointDefinition,
  ): GraphQLDataSource {
    // If the DataSource has already been created, early return
    if (
      this.serviceMap[serviceDef.name] &&
      serviceDef.url === this.serviceMap[serviceDef.name].url
    ) {
      return this.serviceMap[serviceDef.name].dataSource;
    }

    const dataSource = this.createDataSource(serviceDef);

    // Cache the created DataSource
    this.serviceMap[serviceDef.name] = { url: serviceDef.url, dataSource };

    return dataSource;
  }

  private createDataSource(
    serviceDef: ServiceEndpointDefinition,
  ): GraphQLDataSource {
    if (!serviceDef.url && !isLocalConfig(this.config)) {
      this.logger.error(
        `Service definition for service ${serviceDef.name} is missing a url`,
      );
    }

    return this.config.buildService
      ? this.config.buildService(serviceDef)
      : new RemoteGraphQLDataSource({
          url: serviceDef.url,
        });
  }

  private createServices(services: ServiceEndpointDefinition[]) {
    for (const serviceDef of services) {
      this.getOrCreateDataSource(serviceDef);
    }
  }

  private maybeWarnOnConflictingConfig() {
    const canUseManagedConfig =
      this.apolloConfig?.graphRef && this.apolloConfig?.keyHash;

    // This might be a bit confusing just by reading, but `!isManagedConfig` just
    // means it's any of the other types of config. If it's any other config _and_
    // we have a studio config available (`canUseManagedConfig`) then we have a
    // conflict.
    if (
      !isManagedConfig(this.config) &&
      canUseManagedConfig &&
      !this.warnedStates.remoteWithLocalConfig
    ) {
      // Only display this warning once per start-up.
      this.warnedStates.remoteWithLocalConfig = true;
      // This error helps avoid common misconfiguration.
      // We don't await this because a local configuration should assume
      // remote is unavailable for one reason or another.
      this.logger.warn(
        'A local gateway configuration is overriding a managed federation ' +
          'configuration.  To use the managed ' +
          'configuration, do not specify a service list or supergraphSdl locally.',
      );
    }
  }

  // XXX Nothing guarantees that the only errors thrown or returned in
  // result.errors are GraphQLErrors, even though other code (eg
  // ApolloServerPluginUsageReporting) assumes that. In fact, errors talking to backends
  // are unlikely to show up as GraphQLErrors. Do we need to use
  // formatApolloErrors or something?
  public executor = async <TContext>(
    requestContext: GraphQLRequestContextExecutionDidStart<TContext>,
  ): Promise<GraphQLExecutionResult> => {
    const spanAttributes = requestContext.operationName
      ? { operationName: requestContext.operationName }
      : {};

    return tracer.startActiveSpan(
      OpenTelemetrySpanNames.REQUEST,
      { attributes: spanAttributes },
      async (span) => {
        try {
          const { request, document, queryHash } = requestContext;
          const queryPlanStoreKey = queryHash + (request.operationName || '');
          const operationContext = buildOperationContext({
            schema: this.schema!,
            operationDocument: document,
            operationName: request.operationName,
          });

          // No need to build a query plan if we know the request is invalid beforehand
          // In the future, this should be controlled by the requestPipeline
          const validationErrors = this.validateIncomingRequest(
            requestContext,
            operationContext,
          );

          if (validationErrors.length > 0) {
            span.setStatus({ code: SpanStatusCode.ERROR });
            return { errors: validationErrors };
          }
          let queryPlan = this.queryPlanStore.get(queryPlanStoreKey);

          if (!queryPlan) {
            queryPlan = tracer.startActiveSpan(
              OpenTelemetrySpanNames.PLAN,
              (span) => {
                try {
                  const operation = operationFromDocument(
                    this.apiSchema!,
                    document,
                    request.operationName,
                  );
                  // TODO(#631): Can we be sure the query planner has been initialized here?
                  return this.queryPlanner!.buildQueryPlan(operation);
                } catch (err) {
                  span.setStatus({ code: SpanStatusCode.ERROR });
                  throw err;
                } finally {
                  span.end();
                }
              },
            );

            try {
              this.queryPlanStore.set(queryPlanStoreKey, queryPlan);
            } catch (err) {
              this.logger.warn(
                'Could not store queryPlan' + ((err && err.message) || err),
              );
            }
          }

          const serviceMap: ServiceMap = Object.entries(this.serviceMap).reduce(
            (serviceDataSources, [serviceName, { dataSource }]) => {
              serviceDataSources[serviceName] = dataSource;
              return serviceDataSources;
            },
            Object.create(null) as ServiceMap,
          );

          if (this.experimental_didResolveQueryPlan) {
            this.experimental_didResolveQueryPlan({
              queryPlan,
              serviceMap,
              requestContext,
              operationContext,
            });
          }

          const response = await executeQueryPlan<TContext>(
            queryPlan,
            serviceMap,
            requestContext,
            operationContext,
            this.supergraphSchema!,
          );

          const shouldShowQueryPlan =
            this.config.__exposeQueryPlanExperimental &&
            request.http &&
            request.http.headers &&
            request.http.headers.get('Apollo-Query-Plan-Experimental');

          // We only want to serialize the query plan if we're going to use it, which is
          // in two cases:
          // 1) non-empty query plan and config.debug === true
          // 2) non-empty query plan and shouldShowQueryPlan === true
          const serializedQueryPlan =
            queryPlan.node && (this.config.debug || shouldShowQueryPlan)
              ? // FIXME: I disabled printing the query plan because this lead to a
                // circular dependency between the `@apollo/gateway` and
                // `apollo-federation-integration-testsuite` packages.
                // We should either solve that or switch Playground to
                // the JSON serialization format.
                prettyFormatQueryPlan(queryPlan)
              : null;

          if (this.config.debug && serializedQueryPlan) {
            this.logger.debug(serializedQueryPlan);
          }

          if (shouldShowQueryPlan) {
            // TODO: expose the query plan in a more flexible JSON format in the future
            // and rename this to `queryPlan`. Playground should cutover to use the new
            // option once we've built a way to print that representation.

            // In the case that `serializedQueryPlan` is null (on introspection), we
            // still want to respond to Playground with something truthy since it depends
            // on this to decide that query plans are supported by this gateway.
            response.extensions = {
              __queryPlanExperimental: serializedQueryPlan || true,
            };
          }
          if (response.errors) {
            span.setStatus({ code: SpanStatusCode.ERROR });
          }
          return response;
        } catch (err) {
          span.setStatus({ code: SpanStatusCode.ERROR });
          throw err;
        } finally {
          span.end();
        }
      },
    );
  };

  private validateIncomingRequest<TContext>(
    requestContext: GraphQLRequestContextExecutionDidStart<TContext>,
    operationContext: OperationContext,
  ) {
    return tracer.startActiveSpan(OpenTelemetrySpanNames.VALIDATE, (span) => {
      try {
        // casting out of `readonly`
        const variableDefinitions = operationContext.operation
          .variableDefinitions as VariableDefinitionNode[] | undefined;

        if (!variableDefinitions) return [];

        const { errors } = getVariableValues(
          operationContext.schema,
          variableDefinitions,
          requestContext.request.variables || {},
        );

        if (errors) {
          span.setStatus({ code: SpanStatusCode.ERROR });
        }
        return errors || [];
      } catch (err) {
        span.setStatus({ code: SpanStatusCode.ERROR });
        throw err;
      } finally {
        span.end();
      }
    });
  }

  private async performCleanupAndLogErrors() {
    if (this.toDispose.length === 0) return;

    await Promise.all(
      this.toDispose.map((p) =>
        p().catch((e) => {
          this.logger.error(
            'Error occured while calling user provided `cleanup` function: ' +
              (e.message ?? e),
          );
        }),
      ),
    );
    this.toDispose = [];
  }

  // Stops all processes involved with the gateway. Can be called multiple times
  // safely. Once it (async) returns, all gateway background activity will be finished.
  public async stop() {
    switch (this.state.phase) {
      case 'initialized':
      case 'failed to load':
      case 'stopped':
        // Calls to stop() are idempotent.
        return;
      case 'stopping':
        await this.state.stoppingDonePromise;
        // The cast here is because TS doesn't understand that this.state can
        // change during the await
        // (https://github.com/microsoft/TypeScript/issues/9998).
        if ((this.state as GatewayState).phase !== 'stopped') {
          throw Error(
            `Expected to be stopped when done stopping, but instead ${this.state.phase}`,
          );
        }
        return;
      case 'loaded':
        const stoppingDonePromise = this.performCleanupAndLogErrors();
        this.state = {
          phase: 'stopping',
          stoppingDonePromise,
        };
        await stoppingDonePromise;
        this.state = { phase: 'stopped' };
        return;
      case 'updating schema': {
        throw Error(
          "`ApolloGateway.stop` shouldn't be called from inside a schema change listener",
        );
      }
      default:
        throw new UnreachableCaseError(this.state);
    }
  }

  public __testing() {
    return {
      state: this.state,
      compositionId: this.compositionId,
      supergraphSdl: this.supergraphSdl,
    };
  }
}

ApolloGateway.prototype.onSchemaChange = deprecate(
  ApolloGateway.prototype.onSchemaChange,
  `'ApolloGateway.prototype.onSchemaChange' is deprecated. Use 'ApolloGateway.prototype.onSchemaLoadOrUpdate' instead.`,
);

function approximateObjectSize<T>(obj: T): number {
  return Buffer.byteLength(JSON.stringify(obj), 'utf8');
}

// We can't use transformSchema here because the extension data for query
// planning would be lost. Instead we set a resolver for each field
// in order to counteract GraphQLExtensions preventing a defaultFieldResolver
// from doing the same job
function wrapSchemaWithAliasResolver(schema: GraphQLSchema): GraphQLSchema {
  const typeMap = schema.getTypeMap();
  Object.keys(typeMap).forEach((typeName) => {
    const type = typeMap[typeName];

    if (isObjectType(type) && !isIntrospectionType(type)) {
      const fields = type.getFields();
      Object.keys(fields).forEach((fieldName) => {
        const field = fields[fieldName];
        field.resolve = defaultFieldResolverWithAliasSupport;
      });
    }
  });
  return schema;
}

// Throw this in places that should be unreachable (because all other cases have
// been handled, reducing the type of the argument to `never`). TypeScript will
// complain if in fact there is a valid type for the argument.
class UnreachableCaseError extends Error {
  constructor(val: never) {
    super(`Unreachable case: ${val}`);
  }
}

export {
  executeQueryPlan,
  buildOperationContext,
  ServiceMap,
  Experimental_DidFailCompositionCallback,
  Experimental_DidResolveQueryPlanCallback,
  Experimental_DidUpdateSupergraphCallback,
  Experimental_UpdateComposition,
  GatewayConfig,
  ServiceEndpointDefinition,
  ServiceDefinition,
  CompositionInfo,
  IntrospectAndCompose,
  LocalCompose,
  UplinkSupergraphManager,
};

export * from './datasources';

export {
  SupergraphSdlUpdateFunction,
  SubgraphHealthCheckFunction,
  GetDataSourceFunction,
  SupergraphSdlHook,
  SupergraphManager,
} from './config';

export {
  UplinkFetcherError,
  FailureToFetchSupergraphSdlAfterInit,
  FailureToFetchSupergraphSdlDuringInit,
  FailureToFetchSupergraphSdlFunctionParams,
} from './supergraphManagers';<|MERGE_RESOLUTION|>--- conflicted
+++ resolved
@@ -564,11 +564,7 @@
     this.schema = addExtensions(
       wrapSchemaWithAliasResolver(this.apiSchema.toGraphQLJSSchema()),
     );
-<<<<<<< HEAD
-    this.queryPlanner = new QueryPlanner(coreSchema, this.config.queryPlannerOptions);
-=======
     this.queryPlanner = new QueryPlanner(coreSchema, this.config.queryPlannerConfig);
->>>>>>> 54ff893c
 
     // Notify onSchemaChange listeners of the updated schema
     if (!legacyDontNotifyOnSchemaChangeListeners) {
