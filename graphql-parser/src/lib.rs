--- conflicted
+++ resolved
@@ -99,24 +99,19 @@
 #[macro_use]
 mod format;
 mod helpers;
-<<<<<<< HEAD
 mod visit;
 
-=======
 mod position;
->>>>>>> 14c8db3f
 pub mod query;
 pub mod schema;
 mod tokenizer;
 
 pub use crate::format::Style;
 pub use crate::position::Pos;
-<<<<<<< HEAD
+pub use crate::query::parse_query;
+pub use crate::schema::parse_schema;
+pub use crate::position::Pos;
 pub use crate::format::Style;
 
 mod name;
-pub use crate::name::*;
-=======
-pub use crate::query::parse_query;
-pub use crate::schema::parse_schema;
->>>>>>> 14c8db3f
+pub use crate::name::*;